--- conflicted
+++ resolved
@@ -15,14 +15,11 @@
   version: master
 - package: github.com/spf13/pflag
   version: master
-<<<<<<< HEAD
 - package: github.com/onsi/ginkgo
 - package: github.com/spf13/viper
   version: master
 - package: github.com/spf13/pflag
   version: master
-=======
->>>>>>> a89b4f60
 testImport:
 - package: github.com/onsi/gomega
 - package: github.com/onsi/ginkgo
