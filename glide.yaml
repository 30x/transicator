--- conflicted
+++ resolved
@@ -10,13 +10,10 @@
   - proto
 - package: github.com/30x/goscaffold
   version: master
-<<<<<<< HEAD
 - package: github.com/tecbot/gorocksdb
-=======
 - package: github.com/spf13/viper
   version: master
 - package: github.com/spf13/pflag
->>>>>>> 936173fe
   version: master
 testImport:
 - package: github.com/onsi/gomega
