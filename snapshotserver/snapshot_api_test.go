/*
Copyright 2016 The Transicator Authors

Licensed under the Apache License, Version 2.0 (the "License");
you may not use this file except in compliance with the License.
You may obtain a copy of the License at

    http://www.apache.org/licenses/LICENSE-2.0

Unless required by applicable law or agreed to in writing, software
distributed under the License is distributed on an "AS IS" BASIS,
WITHOUT WARRANTIES OR CONDITIONS OF ANY KIND, either express or implied.
See the License for the specific language governing permissions and
limitations under the License.
*/
package snapshotserver

import (
	"database/sql"
	"database/sql/driver"
	"encoding/json"
	"fmt"
	"io"
	"io/ioutil"
	"net/http"
	"net/http/httptest"
	"net/http/httputil"
	"net/url"
	"os"
	"path"
	"time"

	"github.com/apigee-labs/transicator/common"
	"github.com/julienschmidt/httprouter"
	. "github.com/onsi/ginkgo"
	. "github.com/onsi/gomega"
	"github.com/pkg/errors"
)

const roundedTimestampFormat = "2006-01-02 15:04:05.999999-07:00"

var _ = Describe("Snapshot API Tests", func() {
	It("Default snapshot", func() {
		insertApp("jsonSnap", "jsonSnap", "snaptests")

		for _, p := range []string{"scope", "selector"} {
			func() {
				resp, err := http.Get(fmt.Sprintf("%s/snapshots?%s=snaptests", testBase, p))
				Expect(err).Should(Succeed())
				defer resp.Body.Close()
				Expect(resp.StatusCode).Should(Equal(200))
				Expect(resp.Header.Get("Content-Type")).Should(Equal("application/json"))
				bod, err := ioutil.ReadAll(resp.Body)
				Expect(err).Should(Succeed())
				ss, err := common.UnmarshalSnapshot(bod)
				Expect(err).Should(Succeed())

				appTable := getTable(ss, "public.app")
				r := getRowByID(appTable, "jsonSnap")
				Expect(r).ShouldNot(BeNil())

				var org string
				err = r.Get("org", &org)
				Expect(err).Should(Succeed())
				Expect(org).Should(Equal("testorg"))

				var appID string
				err = r.Get("id", &appID)
				Expect(err).Should(Succeed())
				Expect(appID).Should(Equal("jsonSnap"))

				var devID string
				err = r.Get("dev_id", &devID)
				Expect(err).Should(Succeed())
				Expect(devID).Should(Equal("jsonSnap"))

				devTable := getTable(ss, "public.developer")
				r = getRowByID(devTable, "jsonSnap")

				err = r.Get("org", &org)
				Expect(err).Should(Succeed())
				Expect(org).Should(Equal("testorg"))

				err = r.Get("id", &devID)
				Expect(err).Should(Succeed())
				Expect(devID).Should(Equal("jsonSnap"))
			}()
		}

	})

	It("JSON snapshot two scopes", func() {
		insertApp("jsonSnap2", "jsonSnap2", "snaptests2")
		insertApp("jsonSnap3", "jsonSnap3", "snaptests2")

		for _, p := range []string{"scope", "selector"} {
			func() {
				u := fmt.Sprintf("%s/snapshots?%s=snaptests2&%s=snaptests3", testBase, p, p)
				req := createStandardRequest("GET", u, "application/json", nil)

				resp, err := http.DefaultClient.Do(req)
				Expect(err).Should(Succeed())
				defer resp.Body.Close()
				Expect(resp.StatusCode).Should(Equal(200))
				Expect(resp.Header.Get("Content-Type")).Should(Equal("application/json"))
				bod, err := ioutil.ReadAll(resp.Body)
				Expect(err).Should(Succeed())
				ss, err := common.UnmarshalSnapshot(bod)
				Expect(err).Should(Succeed())

				appTable := getTable(ss, "public.app")
				r := getRowByID(appTable, "jsonSnap2")
				Expect(r).ShouldNot(BeNil())
				r2 := getRowByID(appTable, "jsonSnap3")
				Expect(r2).ShouldNot(BeNil())

				var org string
				err = r.Get("org", &org)
				Expect(err).Should(Succeed())
				Expect(org).Should(Equal("testorg"))

				var appID string
				err = r.Get("id", &appID)
				Expect(err).Should(Succeed())
				Expect(appID).Should(Equal("jsonSnap2"))

				var devID string
				err = r.Get("dev_id", &devID)
				Expect(err).Should(Succeed())
				Expect(devID).Should(Equal("jsonSnap2"))

				devTable := getTable(ss, "public.developer")
				r = getRowByID(devTable, "jsonSnap2")

				err = r.Get("org", &org)
				Expect(err).Should(Succeed())
				Expect(org).Should(Equal("testorg"))

				err = r.Get("id", &devID)
				Expect(err).Should(Succeed())
				Expect(devID).Should(Equal("jsonSnap2"))
			}()
		}
	})

	It("should return error if DB error", func() {

		router := httprouter.New()
		router.GET("/snapshots", func(w http.ResponseWriter, r *http.Request, p httprouter.Params) {
			defer GinkgoRecover()
			GenSnapshot(w, r)
		})
		sql.Register("badDriver", badDriver{})
		router.GET("/data", func(w http.ResponseWriter, r *http.Request, p httprouter.Params) {
			defer GinkgoRecover()
			db, err := sql.Open("badDriver", "badDriver")
			Expect(err).NotTo(HaveOccurred())
			DownloadSnapshot(w, r, db, p)
		})

		ts := httptest.NewServer(router)

		for _, p := range []string{"scope", "selector"} {
			func() {
				resp, err := http.Get(fmt.Sprintf("%s/snapshots?%s=snaptests", ts.URL, p))
				Expect(err).NotTo(HaveOccurred())
				defer resp.Body.Close()
				Expect(resp.StatusCode).Should(Equal(500))
			}()
		}
	})

	It("SQLite snapshot", func() {
		dbDir, err := ioutil.TempDir("", "snaptest")
		Expect(err).Should(Succeed())
		defer os.RemoveAll(dbDir)

		insertApp("sqlSnap", "sqlSnap", "snaptests3")

<<<<<<< HEAD
		for _, p := range []string{"scope", "selector"} {
			func() {
				u := fmt.Sprintf("%s/snapshots?%s=snaptests3", testBase, p)
				req := createStandardRequest("GET", u, "application/transicator+sqlite", nil)

				resp, err := http.DefaultClient.Do(req)
				Expect(err).Should(Succeed())
				defer resp.Body.Close()
				Expect(resp.StatusCode).Should(Equal(200))
				Expect(resp.Header.Get("Content-Type")).Should(Equal("application/transicator+sqlite"))

				dbFileName := path.Join(dbDir, "snapdb")
				outFile, err := os.OpenFile(dbFileName, os.O_RDWR|os.O_CREATE, 0666)
				Expect(err).Should(Succeed())
				_, err = io.Copy(outFile, resp.Body)
				outFile.Close()
				Expect(err).Should(Succeed())

				sdb, err := sql.Open("sqlite3", dbFileName)
				Expect(err).Should(Succeed())
				defer sdb.Close()

				row := sdb.QueryRow("select org, id, dev_id from public_app where id = 'sqlSnap'")

				var org string
				var id string
				var devID string

				err = row.Scan(&org, &id, &devID)
				Expect(err).Should(Succeed())
				Expect(org).Should(Equal("testorg"))
				Expect(id).Should(Equal("sqlSnap"))
				Expect(devID).Should(Equal("sqlSnap"))

				rows, err := sdb.Query(`
					select columnName, primaryKey from _transicator_tables
					where tableName = 'public_app'
				`)
				Expect(err).Should(Succeed())
				defer rows.Close()

				r := make(map[string]int)
				for rows.Next() {
					var cn string
					var pk bool
					err = rows.Scan(&cn, &pk)
					Expect(err).Should(Succeed())
					if pk {
						r[cn] = 2
					} else {
						r[cn] = 1
					}
				}

				Expect(r["org"]).Should(Equal(1))
				Expect(r["dev_id"]).Should(Equal(1))
				Expect(r["display_name"]).Should(Equal(1))
				Expect(r["name"]).Should(Equal(1))
				Expect(r["created_at"]).Should(Equal(1))
				Expect(r["created_by"]).Should(Equal(1))
				Expect(r["id"]).Should(Equal(2))
				Expect(r["_change_selector"]).Should(Equal(2))

				row = sdb.QueryRow(
					"select value from _transicator_metadata where key = 'snapshot'")
				var snap string
				err = row.Scan(&snap)

				Expect(err).Should(Succeed())
				Expect(resp.Header.Get("Transicator-Snapshot-TXID")).To(Equal(snap))
			}()
		}
=======
		req, err := http.NewRequest("GET",
			fmt.Sprintf("%s/snapshots?scope=snaptests3", testBase), nil)
		Expect(err).Should(Succeed())
		req.Header = http.Header{}
		req.Header.Set("Accept", "application/transicator+sqlite")

		resp, err := http.DefaultClient.Do(req)
		Expect(err).Should(Succeed())
		defer resp.Body.Close()
		Expect(resp.StatusCode).Should(Equal(200))
		Expect(resp.Header.Get("Content-Type")).Should(Equal("application/transicator+sqlite"))

		dbFileName := path.Join(dbDir, "snapdb")

		outFile, err := os.OpenFile(dbFileName, os.O_RDWR|os.O_CREATE, 0666)
		Expect(err).Should(Succeed())
		_, err = io.Copy(outFile, resp.Body)
		outFile.Close()
		err, cksum := generateEtag(dbFileName)
		Expect(err).Should(Succeed())
		Expect(resp.Header.Get("ETag")).To(Equal(cksum))
		Expect(err).Should(Succeed())

		sdb, err := sql.Open("sqlite3", dbFileName)
		Expect(err).Should(Succeed())
		defer sdb.Close()

		row := sdb.QueryRow("select org, id, dev_id from public_app where id = 'sqlSnap'")

		var org string
		var id string
		var devID string

		err = row.Scan(&org, &id, &devID)
		Expect(err).Should(Succeed())
		Expect(org).Should(Equal("testorg"))
		Expect(id).Should(Equal("sqlSnap"))
		Expect(devID).Should(Equal("sqlSnap"))

		rows, err := sdb.Query(`
			select columnName, primaryKey from _transicator_tables
			where tableName = 'public_app'
		`)
		Expect(err).Should(Succeed())
		defer rows.Close()

		r := make(map[string]int)
		for rows.Next() {
			var cn string
			var pk bool
			err = rows.Scan(&cn, &pk)
			Expect(err).Should(Succeed())
			if pk {
				r[cn] = 2
			} else {
				r[cn] = 1
			}
		}

		Expect(r["org"]).Should(Equal(1))
		Expect(r["dev_id"]).Should(Equal(1))
		Expect(r["display_name"]).Should(Equal(1))
		Expect(r["name"]).Should(Equal(1))
		Expect(r["created_at"]).Should(Equal(1))
		Expect(r["created_by"]).Should(Equal(1))
		Expect(r["id"]).Should(Equal(2))
		Expect(r["_change_selector"]).Should(Equal(2))

		row = sdb.QueryRow(
			"select value from _transicator_metadata where key = 'snapshot'")
		var snap string
		err = row.Scan(&snap)

		Expect(err).Should(Succeed())
		Expect(resp.Header.Get("Transicator-Snapshot-TXID")).To(Equal(snap))

>>>>>>> 015b22f0
	})

	It("SQLite snapshot empty scope", func() {
		dbDir, err := ioutil.TempDir("", "snaptest")
		Expect(err).Should(Succeed())
		defer os.RemoveAll(dbDir)

<<<<<<< HEAD
		for _, p := range []string{"scope", "selector"} {
			func() {
				u := fmt.Sprintf("%s/snapshots?%s=wrong_scope_you_dope", testBase, p)
				req := createStandardRequest("GET", u, "application/transicator+sqlite", nil)

				resp, err := http.DefaultClient.Do(req)
				Expect(err).Should(Succeed())
				defer resp.Body.Close()
				Expect(resp.StatusCode).Should(Equal(200))
				Expect(resp.Header.Get("Content-Type")).Should(Equal("application/transicator+sqlite"))

				dbFileName := path.Join(dbDir, "snapdb")
				outFile, err := os.OpenFile(dbFileName, os.O_RDWR|os.O_CREATE, 0666)
				Expect(err).Should(Succeed())
				_, err = io.Copy(outFile, resp.Body)
				outFile.Close()
				Expect(err).Should(Succeed())

				sdb, err := sql.Open("sqlite3", dbFileName)
				Expect(err).Should(Succeed())
				defer sdb.Close()

				row := sdb.QueryRow("select count(*) from public_app")
				var count int
				err = row.Scan(&count)
				Expect(err).Should(Succeed())
				Expect(count).Should(BeZero())
			}()
		}
=======
		req, err := http.NewRequest("GET",
			fmt.Sprintf("%s/snapshots?scope=wrong_scope_you_dope", testBase), nil)
		Expect(err).Should(Succeed())
		req.Header = http.Header{}
		req.Header.Set("Accept", "application/transicator+sqlite")

		resp, err := http.DefaultClient.Do(req)
		Expect(err).Should(Succeed())
		defer resp.Body.Close()
		Expect(resp.StatusCode).Should(Equal(200))
		Expect(resp.Header.Get("Content-Type")).Should(Equal("application/transicator+sqlite"))

		dbFileName := path.Join(dbDir, "snapdb")
		outFile, err := os.OpenFile(dbFileName, os.O_RDWR|os.O_CREATE, 0666)
		Expect(err).Should(Succeed())
		_, err = io.Copy(outFile, resp.Body)
		outFile.Close()
		Expect(err).Should(Succeed())

		err, cksum := generateEtag(dbFileName)
		Expect(err).Should(Succeed())
		Expect(resp.Header.Get("ETag")).To(Equal(cksum))

		sdb, err := sql.Open("sqlite3", dbFileName)
		Expect(err).Should(Succeed())
		defer sdb.Close()

		row := sdb.QueryRow("select count(*) from public_app")
		var count int
		err = row.Scan(&count)
		Expect(err).Should(Succeed())
		Expect(count).Should(BeZero())
>>>>>>> 015b22f0
	})

	It("SQLite snapshot missing scope", func() {
		u := fmt.Sprintf("%s/snapshots", testBase)
		req := createStandardRequest("GET", u, "application/json", nil)
		resp, err := http.DefaultClient.Do(req)
		Expect(err).Should(Succeed())
		defer resp.Body.Close()
		checkApiErrorCode(resp, http.StatusBadRequest, "MISSING_SCOPE")
	})

	It("SQLite snapshot bad accept header", func() {
		for _, p := range []string{"scope", "selector"} {
			func() {
				u := fmt.Sprintf("%s/snapshots?%s=nope_not_the_scope", testBase, p)
				req := createStandardRequest("GET", u, "text/plain", nil)

				resp, err := http.DefaultClient.Do(req)
				Expect(err).Should(Succeed())
				defer resp.Body.Close()
				checkApiErrorCode(resp, http.StatusUnsupportedMediaType, "UNSUPPORTED_MEDIA_TYPE")
			}()
		}
	})

	It("SQLite types", func() {
		is, err := db.Prepare(`
		insert into public.snapshot_test
		(id, bool, smallint, bigint, float, double, date, time, timestamp, timestampp, blob, _change_selector)
		values
		($1, $2, $3, $4, $5, $6, $7, $8, $9, $10, $11, $12)
		`)
		Expect(err).Should(Succeed())
		testTime := time.Now()
		testTimestampStr := testTime.UTC().Format(roundedTimestampFormat)
		testDateStr := testTime.Format("2006-01-02")
		testTimeStr := testTime.Format("15:04:05-07")
		testBuf := []byte("Hello, World!")

		_, err = is.Exec("types1", true, int16(123), int64(456), float32(1.23), float64(4.56),
			testTime, testTime, testTime, testTime, testBuf, "typetest")
		Expect(err).Should(Succeed())
		_, err = is.Exec("types2", true, int16(-123), int64(-456), float32(-1.23), float64(-4.56),
			testTime, testTime, testTime, testTime, testBuf, "typetest")
		Expect(err).Should(Succeed())
		_, err = is.Exec("types3", false, 0, 0, 0.0, 0.0, nil, nil, nil, nil, nil, "typetest")
		Expect(err).Should(Succeed())

		dbDir, err := ioutil.TempDir("", "snaptest3")
		Expect(err).Should(Succeed())
		defer os.RemoveAll(dbDir)

		sdb, _ := getSqliteSnapshot(dbDir, "typetest")
		defer sdb.Close()

		query := `
		select bool, smallint, bigint, float, double, date, time, timestamp, timestampp, blob
		from public_snapshot_test
		where _change_selector = 'typetest'
		order by id
		`

		rows, err := sdb.Query(query)
		Expect(err).Should(Succeed())
		defer rows.Close()

		var b bool
		var si int16
		var sl int64
		var fs float32
		var fl float64
		var da string
		var tim string
		var ts string
		var tss string
		var bb []byte

		Expect(rows.Next()).Should(BeTrue())
		err = rows.Scan(&b, &si, &sl, &fs, &fl, &da, &tim, &ts, &tss, &bb)
		Expect(err).Should(Succeed())
		Expect(b).Should(BeTrue())
		Expect(si).Should(Equal(int16(123)))
		Expect(sl).Should(Equal(int64(456)))
		Expect(fs).Should(Equal(float32(1.23)))
		Expect(fl).Should(Equal(float64(4.56)))
		Expect(da).Should(Equal(testDateStr))
		Expect(tim).Should(Equal(testTimeStr))
		Expect(ts).Should(Equal(testTimestampStr))
		Expect(tss).Should(Equal(testTimestampStr))
		Expect(bb).Should(Equal(testBuf))

		Expect(rows.Next()).Should(BeTrue())
		err = rows.Scan(&b, &si, &sl, &fs, &fl, &da, &tim, &ts, &tss, &bb)
		Expect(err).Should(Succeed())
		Expect(b).Should(BeTrue())
		Expect(si).Should(Equal(int16(-123)))
		Expect(sl).Should(Equal(int64(-456)))
		Expect(fs).Should(Equal(float32(-1.23)))
		Expect(fl).Should(Equal(float64(-4.56)))
		Expect(da).Should(Equal(testDateStr))
		Expect(tim).Should(Equal(testTimeStr))
		Expect(ts).Should(Equal(testTimestampStr))
		Expect(tss).Should(Equal(testTimestampStr))
		Expect(bb).Should(Equal(testBuf))

		Expect(rows.Next()).Should(BeTrue())
		err = rows.Scan(&b, &si, &sl, &fs, &fl, &da, &tim, &ts, &tss, &bb)
		Expect(err).Should(Succeed())
		Expect(b).Should(BeFalse())
		Expect(si).Should(BeZero())
		Expect(sl).Should(BeZero())
		Expect(fs).Should(BeZero())
		Expect(fl).Should(BeZero())
		Expect(da).Should(BeEmpty())
		Expect(tim).Should(BeEmpty())
		Expect(ts).Should(BeEmpty())
		Expect(tss).Should(BeEmpty())
		Expect(bb).Should(BeNil())

		Expect(rows.Next()).ShouldNot(BeTrue())
	})

	It("should detect invalid chars in scope query param", func() {
		for _, p := range []string{"scope", "selector"} {
			func() {
				u := fmt.Sprintf("%s/snapshots?%s=%s", testBase, p, url.QueryEscape("snaptests;select now()"))
				req := createStandardRequest("GET", u, "application/json", nil)
				resp, err := http.DefaultClient.Do(req)
				Expect(err).Should(Succeed())
				defer resp.Body.Close()
				checkApiErrorCode(resp, http.StatusBadRequest, "INVALID_REQUEST_PARAM")
			}()
		}
	})

	It("should detect invalid chars in multiple scope query params", func() {
		for _, p := range []string{"scope", "selector"} {
			func() {
				u := fmt.Sprintf("%s/snapshots?%s=abc123&%s=%s", testBase, p, p, url.QueryEscape("snapstests;select now()"))
				req := createStandardRequest("GET", u, "application/json", nil)
				resp, err := http.DefaultClient.Do(req)
				Expect(err).Should(Succeed())
				defer resp.Body.Close()
				checkApiErrorCode(resp, http.StatusBadRequest, "INVALID_REQUEST_PARAM")
			}()
		}
	})
})

func createStandardRequest(method string, urlStr string, acceptHdr string, body io.Reader) *http.Request {
	req, err := http.NewRequest(method, urlStr, body)
	Expect(err).Should(Succeed())
	req.Header = http.Header{}
	req.Header.Set("Accept", acceptHdr)
	dump, err := httputil.DumpRequestOut(req, true)
	fmt.Fprintf(GinkgoWriter, "\ndump client req: %q\nerr: %+v\n", dump, err)
	return req
}

func checkApiErrorCode(resp *http.Response, sc int, ec string) {
	dump, err := httputil.DumpResponse(resp, true)
	fmt.Fprintf(GinkgoWriter, "\nAPIError response: %q\nerr: %+v\n", dump, err)

	Expect(resp.StatusCode).Should(Equal(sc))
	Expect(resp.Header.Get("Content-Type")).Should(Equal("application/json"))

	bod, err := ioutil.ReadAll(resp.Body)
	Expect(err).Should(Succeed())

	var errMsg common.APIError
	err = json.Unmarshal(bod, &errMsg)
	Expect(err).Should(Succeed())
	Expect(errMsg.Code).Should(Equal(ec))
}

func insertApp(devID, appID, selector string) {
	_, err := db.Exec(`
	insert into public.developer (org, id, created_at, created_by, _change_selector)
	values ('testorg', $1, now(), 'testcreator', $2)
	`, devID, selector)
	Expect(err).Should(Succeed())

	_, err = db.Exec(`
	insert into public.app (org, id, dev_id, created_at, created_by, _change_selector)
	values ('testorg', $1, $2, now(), 'testcreator', $3)
	`, appID, devID, selector)
	Expect(err).Should(Succeed())
}

func getTable(ss *common.Snapshot, name string) *common.Table {
	for _, t := range ss.Tables {
		if t.Name == name {
			return &t
		}
	}
	Expect(false).Should(BeTrue())
	return nil
}

func getRowByID(t *common.Table, id string) common.Row {
	for _, r := range t.Rows {
		if r["id"] != nil && r["id"].Value.(string) == id {
			return r
		}
	}
	Expect(false).Should(BeTrue())
	return nil
}

func getSqliteSnapshot(dbDir, scope string) (*sql.DB, string) {
	u := fmt.Sprintf("%s/snapshots?scope=%s", testBase, scope)
	req := createStandardRequest("GET", u, "application/transicator+sqlite", nil)

	resp, err := http.DefaultClient.Do(req)
	Expect(err).Should(Succeed())
	defer resp.Body.Close()
	if resp.StatusCode != 200 {
		var buf []byte
		buf, err = ioutil.ReadAll(resp.Body)
		Expect(err).Should(Succeed())
		fmt.Fprintf(GinkgoWriter, "Error on response: %s\n", string(buf))
	}
	Expect(resp.StatusCode).Should(Equal(200))
	Expect(resp.Header.Get("Content-Type")).Should(Equal("application/transicator+sqlite"))

	dbFileName := path.Join(dbDir, "snapdb")
	outFile, err := os.OpenFile(dbFileName, os.O_RDWR|os.O_CREATE, 0666)
	Expect(err).Should(Succeed())
	_, err = io.Copy(outFile, resp.Body)
	outFile.Close()
	Expect(err).Should(Succeed())
	err, cksum := generateEtag(dbFileName)
	Expect(err).Should(Succeed())
	Expect(resp.Header.Get("ETag")).To(Equal(cksum))
	Expect(err).Should(Succeed())

	sdb, err := sql.Open("sqlite3", dbFileName)
	Expect(err).Should(Succeed())

	row := sdb.QueryRow(
		"select value from _transicator_metadata where key = 'snapshot'")
	var snap string
	err = row.Scan(&snap)
	Expect(err).Should(Succeed())

	return sdb, snap
}

type badDriver struct{}

func (d badDriver) Open(name string) (driver.Conn, error) {
	return nil, errors.New("intentional failure for testing")
}<|MERGE_RESOLUTION|>--- conflicted
+++ resolved
@@ -177,7 +177,6 @@
 
 		insertApp("sqlSnap", "sqlSnap", "snaptests3")
 
-<<<<<<< HEAD
 		for _, p := range []string{"scope", "selector"} {
 			func() {
 				u := fmt.Sprintf("%s/snapshots?%s=snaptests3", testBase, p)
@@ -190,10 +189,14 @@
 				Expect(resp.Header.Get("Content-Type")).Should(Equal("application/transicator+sqlite"))
 
 				dbFileName := path.Join(dbDir, "snapdb")
+
 				outFile, err := os.OpenFile(dbFileName, os.O_RDWR|os.O_CREATE, 0666)
 				Expect(err).Should(Succeed())
 				_, err = io.Copy(outFile, resp.Body)
 				outFile.Close()
+				err, cksum := generateEtag(dbFileName)
+				Expect(err).Should(Succeed())
+				Expect(resp.Header.Get("ETag")).To(Equal(cksum))
 				Expect(err).Should(Succeed())
 
 				sdb, err := sql.Open("sqlite3", dbFileName)
@@ -250,84 +253,6 @@
 				Expect(resp.Header.Get("Transicator-Snapshot-TXID")).To(Equal(snap))
 			}()
 		}
-=======
-		req, err := http.NewRequest("GET",
-			fmt.Sprintf("%s/snapshots?scope=snaptests3", testBase), nil)
-		Expect(err).Should(Succeed())
-		req.Header = http.Header{}
-		req.Header.Set("Accept", "application/transicator+sqlite")
-
-		resp, err := http.DefaultClient.Do(req)
-		Expect(err).Should(Succeed())
-		defer resp.Body.Close()
-		Expect(resp.StatusCode).Should(Equal(200))
-		Expect(resp.Header.Get("Content-Type")).Should(Equal("application/transicator+sqlite"))
-
-		dbFileName := path.Join(dbDir, "snapdb")
-
-		outFile, err := os.OpenFile(dbFileName, os.O_RDWR|os.O_CREATE, 0666)
-		Expect(err).Should(Succeed())
-		_, err = io.Copy(outFile, resp.Body)
-		outFile.Close()
-		err, cksum := generateEtag(dbFileName)
-		Expect(err).Should(Succeed())
-		Expect(resp.Header.Get("ETag")).To(Equal(cksum))
-		Expect(err).Should(Succeed())
-
-		sdb, err := sql.Open("sqlite3", dbFileName)
-		Expect(err).Should(Succeed())
-		defer sdb.Close()
-
-		row := sdb.QueryRow("select org, id, dev_id from public_app where id = 'sqlSnap'")
-
-		var org string
-		var id string
-		var devID string
-
-		err = row.Scan(&org, &id, &devID)
-		Expect(err).Should(Succeed())
-		Expect(org).Should(Equal("testorg"))
-		Expect(id).Should(Equal("sqlSnap"))
-		Expect(devID).Should(Equal("sqlSnap"))
-
-		rows, err := sdb.Query(`
-			select columnName, primaryKey from _transicator_tables
-			where tableName = 'public_app'
-		`)
-		Expect(err).Should(Succeed())
-		defer rows.Close()
-
-		r := make(map[string]int)
-		for rows.Next() {
-			var cn string
-			var pk bool
-			err = rows.Scan(&cn, &pk)
-			Expect(err).Should(Succeed())
-			if pk {
-				r[cn] = 2
-			} else {
-				r[cn] = 1
-			}
-		}
-
-		Expect(r["org"]).Should(Equal(1))
-		Expect(r["dev_id"]).Should(Equal(1))
-		Expect(r["display_name"]).Should(Equal(1))
-		Expect(r["name"]).Should(Equal(1))
-		Expect(r["created_at"]).Should(Equal(1))
-		Expect(r["created_by"]).Should(Equal(1))
-		Expect(r["id"]).Should(Equal(2))
-		Expect(r["_change_selector"]).Should(Equal(2))
-
-		row = sdb.QueryRow(
-			"select value from _transicator_metadata where key = 'snapshot'")
-		var snap string
-		err = row.Scan(&snap)
-
-		Expect(err).Should(Succeed())
-		Expect(resp.Header.Get("Transicator-Snapshot-TXID")).To(Equal(snap))
-
->>>>>>> 015b22f0
 	})
 
 	It("SQLite snapshot empty scope", func() {
@@ -335,7 +260,6 @@
 		Expect(err).Should(Succeed())
 		defer os.RemoveAll(dbDir)
 
-<<<<<<< HEAD
 		for _, p := range []string{"scope", "selector"} {
 			func() {
 				u := fmt.Sprintf("%s/snapshots?%s=wrong_scope_you_dope", testBase, p)
@@ -353,6 +277,10 @@
 				_, err = io.Copy(outFile, resp.Body)
 				outFile.Close()
 				Expect(err).Should(Succeed())
+
+				err, cksum := generateEtag(dbFileName)
+				Expect(err).Should(Succeed())
+				Expect(resp.Header.Get("ETag")).To(Equal(cksum))
 
 				sdb, err := sql.Open("sqlite3", dbFileName)
 				Expect(err).Should(Succeed())
@@ -365,40 +293,6 @@
 				Expect(count).Should(BeZero())
 			}()
 		}
-=======
-		req, err := http.NewRequest("GET",
-			fmt.Sprintf("%s/snapshots?scope=wrong_scope_you_dope", testBase), nil)
-		Expect(err).Should(Succeed())
-		req.Header = http.Header{}
-		req.Header.Set("Accept", "application/transicator+sqlite")
-
-		resp, err := http.DefaultClient.Do(req)
-		Expect(err).Should(Succeed())
-		defer resp.Body.Close()
-		Expect(resp.StatusCode).Should(Equal(200))
-		Expect(resp.Header.Get("Content-Type")).Should(Equal("application/transicator+sqlite"))
-
-		dbFileName := path.Join(dbDir, "snapdb")
-		outFile, err := os.OpenFile(dbFileName, os.O_RDWR|os.O_CREATE, 0666)
-		Expect(err).Should(Succeed())
-		_, err = io.Copy(outFile, resp.Body)
-		outFile.Close()
-		Expect(err).Should(Succeed())
-
-		err, cksum := generateEtag(dbFileName)
-		Expect(err).Should(Succeed())
-		Expect(resp.Header.Get("ETag")).To(Equal(cksum))
-
-		sdb, err := sql.Open("sqlite3", dbFileName)
-		Expect(err).Should(Succeed())
-		defer sdb.Close()
-
-		row := sdb.QueryRow("select count(*) from public_app")
-		var count int
-		err = row.Scan(&count)
-		Expect(err).Should(Succeed())
-		Expect(count).Should(BeZero())
->>>>>>> 015b22f0
 	})
 
 	It("SQLite snapshot missing scope", func() {
