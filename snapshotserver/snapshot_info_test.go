--- conflicted
+++ resolved
@@ -422,8 +422,6 @@
 			}
 		})
 	})
-<<<<<<< HEAD
-=======
 	Context("Insert Tables (apid_config and apid_config_scope), Get JSON data for apidconfigId", func() {
 		It("Insert apidconfig, scopes, and retrieve based on apiconfigid", func() {
 			keys := []string{"id", "name", "umbrella_org_app_name", "scope", "apid_config_scope_pkey"}
@@ -470,5 +468,4 @@
 
 	})
 
->>>>>>> 67e38b04
 })