--- conflicted
+++ resolved
@@ -51,14 +51,9 @@
 func TestSnapshot(t *testing.T) {
 	dbURL = os.Getenv("TEST_PG_URL")
 	if dbURL == "" {
-<<<<<<< HEAD
-		fmt.Println("Skipping snapshot tests because TEST_PG_URL not set")
-		fmt.Println("  Example: postgres://user:password@host:port/database")
-=======
 		t.Logf("Cannot run snapshot tests because TEST_PG_URL not set\n")
 		t.Logf("  Example: postgres://user:password@host:port/database\n")
 		t.Fatal("Aborting snapshot tests because they depend on Postgres.")
->>>>>>> de72be7b
 	} else {
 		RegisterFailHandler(Fail)
 		junitReporter := reporters.NewJUnitReporter("../test-reports/snapshot.xml")
