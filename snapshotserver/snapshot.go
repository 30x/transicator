--- conflicted
+++ resolved
@@ -19,8 +19,10 @@
 )
 
 const (
-	jsonType  = "application/json"
-	protoType = "application/transicator+protobuf"
+	jsonType       = "json"
+	protoType      = "proto"
+	jsonMediaType  = "application/json"
+	protoMediaType = "application/transicator+protobuf"
 )
 
 /*
@@ -43,19 +45,14 @@
 
 }
 
-<<<<<<< HEAD
-/*
-GetTenantSnapshotData pulls the snapshot for a given set of tenants and sends
-them back to a response writer.
-*/
-func GetTenantSnapshotData(
-	tenantID []string, mediaType string,
-	db *sql.DB, w io.Writer) error {
-=======
-func GetScopes(w http.ResponseWriter, r *http.Request, db *sql.DB) {
-
-	vars := mux.Vars(r)
-	cid := vars["apidconfigId"]
+/*
+GetScopes returns the set of scopes for a particular configuration ID.
+*/
+func GetScopes(
+	w http.ResponseWriter, r *http.Request,
+	db *sql.DB, p httprouter.Params) {
+
+	cid := p[0].Value
 	if cid == "" {
 		log.Errorf("apidconfigId Missing, Request Ignored")
 		return
@@ -77,6 +74,9 @@
 	return
 }
 
+/*
+GetScopeData actually pulls the data for a scope.
+*/
 func GetScopeData(cid string, db *sql.DB) (b []byte, err error) {
 
 	var (
@@ -94,31 +94,40 @@
 	 * (2) Can Snapshot server know the APID_CONFIG & APID_CONFIG_SCOPE schema?
 	 * These are independant of the plugins - so the assumption.
 	 */
-	q := fmt.Sprintf("select * from APID_CONFIG where id = '%s'", cid)
-	rows, err := db.Query(q)
-	if err != nil {
-		log.Errorf("Failed to query APID_CONFIG. Err: ", err)
-		return nil, err
-	}
-
-	err = fillTable(rows, snapData, "APID_CONFIG")
-	if err != nil {
-		log.Errorf("Failed to Insert rows, (Ignored) Err: ", err)
-		return nil, err
-	}
-
-	q = fmt.Sprintf("select * from APID_CONFIG_SCOPE where apid_config_id = '%s'", cid)
-	rows, err = db.Query(q)
-	if err != nil {
-		log.Errorf("Failed to query APID_CONFIG_SCOPE. Err: ", err)
-		return nil, err
-	}
-
-	err = fillTable(rows, snapData, "APID_CONFIG_SCOPE")
-	if err != nil {
-		log.Errorf("Failed to Insert rows, (Ignored) Err: ", err)
-		return nil, err
-	}
+
+	tx, err := db.Begin()
+	if err != nil {
+		log.Errorf("Error starting transaction: %s", err)
+		return nil, err
+	}
+	defer tx.Commit()
+
+	rows, err := tx.Query("select * from APID_CONFIG where id = $1", cid)
+	if err != nil {
+		log.Errorf("Failed to query APID_CONFIG. Err: %s", err)
+		return nil, err
+	}
+
+	err = fillTable(rows, &snapData, "APID_CONFIG")
+	if err != nil {
+		log.Errorf("Failed to Insert rows, (Ignored) Err: %s", err)
+		return nil, err
+	}
+	rows.Close()
+
+	rows, err = tx.Query("select * from APID_CONFIG_SCOPE where apid_config_id = $1", cid)
+	if err != nil {
+		log.Errorf("Failed to query APID_CONFIG_SCOPE. Err: %s", err)
+		return nil, err
+	}
+
+	err = fillTable(rows, &snapData, "APID_CONFIG_SCOPE")
+	if err != nil {
+		log.Errorf("Failed to Insert rows, (Ignored) Err: %s", err)
+		return nil, err
+	}
+	rows.Close()
+
 	b, err = json.Marshal(snapData)
 	if err != nil {
 		return nil, err
@@ -126,7 +135,7 @@
 	return b, nil
 }
 
-func fillTable(rows *sql.Rows, snapData common.Snapshot, table string) (err error) {
+func fillTable(rows *sql.Rows, snapData *common.Snapshot, table string) (err error) {
 
 	srvItems := []common.Row{}
 	stdItem := common.Table{
@@ -152,7 +161,6 @@
 			return err
 		}
 
-		// TODO where do we get the type? Crud.
 		for i, cv := range cols {
 			cvs := cv.(*string)
 			scv := &common.ColumnVal{
@@ -165,11 +173,15 @@
 	}
 	snapData.AddTables(stdItem)
 	return nil
-
-}
-
-func GetTenantSnapshotData(tenantID []string, db *sql.DB) (b []byte, err error) {
->>>>>>> 67e38b04
+}
+
+/*
+GetTenantSnapshotData pulls the snapshot for a given set of tenants and sends
+them back to a response writer.
+*/
+func GetTenantSnapshotData(
+	tenantID []string, mediaType string,
+	db *sql.DB, w io.Writer) error {
 
 	var (
 		snapInfo, snapTime string
@@ -212,9 +224,9 @@
 	}
 
 	switch mediaType {
-	case "json":
+	case jsonType:
 		return writeJSONSnapshot(snapData, tables, tenantID, db, w)
-	case "proto":
+	case protoType:
 		return writeProtoSnapshot(snapData, tables, tenantID, db, w)
 	default:
 		panic("Media type processing failed")
@@ -240,41 +252,8 @@
 		defer rows.Close()
 		err = fillTable(rows, snapData, t)
 		if err != nil {
-<<<<<<< HEAD
-			log.Errorf("Failed to get tenant data <Query: %s> in Table %s : %+v", q, t, err)
-			return err
-		}
-
-		for rows.Next() {
-			srvItem := common.Row{}
-			cols := make([]interface{}, len(columnNames))
-			for i := range cols {
-				cols[i] = new(string)
-			}
-			err = rows.Scan(cols...)
-			if err != nil {
-				log.Errorf("Failed to get tenant data <Query: %s> in Table %s : %+v", q, t, err)
-				return err
-			}
-
-			for i, cv := range cols {
-				cvs := cv.(*string)
-				scv := &common.ColumnVal{
-					Value: *cvs,
-					Type:  columnTypes[i],
-				}
-				srvItem[columnNames[i]] = scv
-			}
-			stdItem.AddRowstoTable(srvItem)
-		}
-		snapData.AddTables(stdItem)
-
-		// OK to close more than once. Do it here to free up SQL connection.
-		rows.Close()
-=======
 			log.Errorf("Failed to Insert Table [%s] - Ignored. Err: %+v", t, err)
 		}
->>>>>>> 67e38b04
 	}
 
 	enc := json.NewEncoder(w)
@@ -424,14 +403,14 @@
 	}
 	scopes, _ = url.QueryUnescape(scopes)
 
-	mediaType := goscaffold.SelectMediaType(r, []string{jsonType, protoType})
+	mediaType := goscaffold.SelectMediaType(r, []string{jsonMediaType, protoMediaType})
 	typeParam := ""
 
 	switch mediaType {
-	case jsonType:
-		typeParam = "json"
-	case protoType:
-		typeParam = "proto"
+	case jsonMediaType:
+		typeParam = jsonType
+	case protoMediaType:
+		typeParam = protoType
 	default:
 		w.WriteHeader(http.StatusUnsupportedMediaType)
 		return
@@ -459,14 +438,14 @@
 
 	mediaType := r.URL.Query().Get("type")
 	if mediaType == "" {
-		mediaType = "json"
+		mediaType = jsonType
 	}
 
 	switch mediaType {
-	case "json":
-		w.Header().Add("Content-Type", jsonType)
-	case "proto":
-		w.Header().Add("Content-Type", protoType)
+	case jsonType:
+		w.Header().Add("Content-Type", jsonMediaType)
+	case protoType:
+		w.Header().Add("Content-Type", protoMediaType)
 	default:
 		w.WriteHeader(http.StatusBadRequest)
 		return
