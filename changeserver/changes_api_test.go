/*
Copyright 2016 The Transicator Authors

Licensed under the Apache License, Version 2.0 (the "License");
you may not use this file except in compliance with the License.
You may obtain a copy of the License at

    http://www.apache.org/licenses/LICENSE-2.0

Unless required by applicable law or agreed to in writing, software
distributed under the License is distributed on an "AS IS" BASIS,
WITHOUT WARRANTIES OR CONDITIONS OF ANY KIND, either express or implied.
See the License for the specific language governing permissions and
limitations under the License.
*/
package main

import (
	"fmt"
	"time"

	"encoding/json"
	"github.com/apigee-labs/transicator/common"
	. "github.com/onsi/ginkgo"
	. "github.com/onsi/gomega"
	"io"
	"io/ioutil"
	"net/http"
)

const (
	testTimeout  = 5 * time.Second
	testInterval = 250 * time.Millisecond
)

var emptySequenceStr = common.Sequence{}.String()

var _ = Describe("Changes API Tests", func() {
	var lastTestSequence = time.Now().Unix()
	lastChangeSequence := common.Sequence{}
	veryFirstSequence := common.Sequence{}

	It("Empty database", func() {
		bod := executeGet(fmt.Sprintf(
			"%s/changes?scope=foo", baseURL))
		cl, err := common.UnmarshalChangeList(bod)
		Expect(err).Should(Succeed())
		Expect(cl.Changes).Should(BeEmpty())
		Expect(cl.FirstSequence).Should(Equal(emptySequenceStr))
		Expect(cl.LastSequence).Should(Equal(emptySequenceStr))
	})

<<<<<<< HEAD
	It("First Change", func() {
		lastTestSequence++
		fmt.Fprintf(GinkgoWriter, "Inserting sequence %d\n", lastTestSequence)
		_, err := insertStmt.Exec(lastTestSequence, "foo")
=======
	It("Different selector", func() {
		selectorColumn = "_different_selector"
		defer func() { selectorColumn = "_change_selector" }()
		lastTestSequence++
		fmt.Fprintf(GinkgoWriter, "Insert alternative selector sequence %d\n", lastTestSequence)
		_, err := insertAlterativeSelectorStmt.Exec(lastTestSequence, "boop")
>>>>>>> fc0771ab
		Expect(err).Should(Succeed())

		Eventually(func() bool {
			bod := executeGet(fmt.Sprintf(
				"%s/changes?since=%s&scope=foo", baseURL, lastChangeSequence))
			cl, err := common.UnmarshalChangeList(bod)
			Expect(err).Should(Succeed())
			if len(cl.Changes) == 0 {
				return false
			}
			for _, c := range cl.Changes {
				var newSeq int64
				err = c.NewRow.Get("sequence", &newSeq)
				Expect(err).Should(Succeed())
				if newSeq == lastTestSequence {
					Expect(c.Sequence).Should(Equal(c.GetSequence().String()))
					lastChangeSequence = c.GetSequence()
					veryFirstSequence = lastChangeSequence
					Expect(cl.FirstSequence).Should(Equal(lastChangeSequence.String()))
					Expect(cl.LastSequence).Should(Equal(lastChangeSequence.String()))
					return true
				}
			}
			fmt.Fprintf(GinkgoWriter, "Received %d changes last sequence = %s\n",
				len(cl.Changes), cl.Changes[len(cl.Changes)-1].NewRow["sequence"].Value)
			return false
		}, testTimeout, testInterval).Should(BeTrue())
	})

	It("Different scope", func() {
		scopeField = "_different_scope"
		defer func() { scopeField = "_apid_scope" }()
		lastTestSequence++
		fmt.Fprintf(GinkgoWriter, "Insert alternative scope sequence %d\n", lastTestSequence)
		_, err := insertAlterativeScopeStmt.Exec(lastTestSequence, "boop")
		Expect(err).Should(Succeed())

		Eventually(func() bool {
			bod := executeGet(fmt.Sprintf(
				"%s/changes?since=%s&scope=boop", baseURL, lastChangeSequence))
			cl, err := common.UnmarshalChangeList(bod)
			Expect(err).Should(Succeed())
			if len(cl.Changes) == 0 {
				return false
			}
			for _, c := range cl.Changes {
				var tableName string
				err = c.NewRow.Get("table", &tableName)
				Expect(err).Should(Succeed())
				if tableName == "public.changeserver_scope_test" {
					return true
				}
			}
			fmt.Fprintf(GinkgoWriter, "Received %d changes last sequence = %s\n",
				len(cl.Changes), cl.Changes[len(cl.Changes)-1].NewRow["sequence"].Value)
			return false
		})
	})

	It("Next change", func() {
		lastTestSequence++
		fmt.Fprintf(GinkgoWriter, "Inserting sequence %d\n", lastTestSequence)
		_, err := insertStmt.Exec(lastTestSequence, "foo")
		Expect(err).Should(Succeed())

		Eventually(func() bool {
			cl := getChanges(fmt.Sprintf(
				"%s/changes?since=%s&scope=foo", baseURL, lastChangeSequence))
			if len(cl.Changes) < 1 {
				return false
			}
			if compareSequence(cl, 0, lastTestSequence) {
				lastChangeSequence = cl.Changes[0].GetSequence()
				Expect(cl.LastSequence).Should(Equal(lastChangeSequence.String()))
				Expect(cl.FirstSequence).Should(Equal(veryFirstSequence.String()))
				return true
			}
			return false
		}).Should(BeTrue())
	})

	It("Snapshot filter", func() {
		lastTestSequence++
		fmt.Fprintf(GinkgoWriter, "Inserting sequence %d\n", lastTestSequence)
		_, err := insertStmt.Exec(lastTestSequence, "foo")
		Expect(err).Should(Succeed())

		tx, err := db.Begin()
		Expect(err).Should(Succeed())
		tst := tx.Stmt(insertStmt)
		defer tst.Close()
		lastTestSequence++
		fmt.Fprintf(GinkgoWriter, "Transactionally inserting sequence %d\n", lastTestSequence)
		_, err = tst.Exec(lastTestSequence, "foo")
		Expect(err).Should(Succeed())
		row := tx.QueryRow("select * from txid_current_snapshot()")
		var snap string
		err = row.Scan(&snap)
		Expect(err).Should(Succeed())
		err = tx.Commit()
		Expect(err).Should(Succeed())

		finalChangeSequence := lastChangeSequence

		// Without snapshot ID, should get two changes
		Eventually(func() bool {
			cl := getChanges(fmt.Sprintf(
				"%s/changes?since=%s&scope=foo", baseURL, lastChangeSequence))
			if len(cl.Changes) < 2 {
				return false
			}
			fmt.Fprintf(GinkgoWriter, "Seq 0: %s %d\n",
				cl.Changes[0].NewRow["sequence"].Value, cl.Changes[0].TransactionID)
			fmt.Fprintf(GinkgoWriter, "Seq 1: %s %d\n",
				cl.Changes[1].NewRow["sequence"].Value, cl.Changes[1].TransactionID)
			if compareSequence(cl, 0, lastTestSequence-1) &&
				compareSequence(cl, 1, lastTestSequence) {
				finalChangeSequence = cl.Changes[1].GetSequence()
				return true
			}
			return false
		}).Should(BeTrue())

		// With snapshot ID, should get only the second change
		Eventually(func() bool {
			fmt.Fprintf(GinkgoWriter, "Reading with snapshot %s\n", snap)
			cl := getChanges(fmt.Sprintf(
				"%s/changes?since=%s&scope=foo&snapshot=%s",
				baseURL, lastChangeSequence, snap))
			if len(cl.Changes) < 1 {
				return false
			}
			fmt.Fprintf(GinkgoWriter, "Seq 0: %s %d\n",
				cl.Changes[0].NewRow["sequence"].Value, cl.Changes[0].TransactionID)
			if compareSequence(cl, 0, lastTestSequence) {
				return true
			}
			return false
		}).Should(BeTrue())

		lastChangeSequence = finalChangeSequence
	})

	It("Group of changes", func() {
		for i := 0; i <= 3; i++ {
			lastTestSequence++
			_, err := insertStmt.Exec(lastTestSequence, "foo")
			Expect(err).Should(Succeed())
		}
		fmt.Fprintf(GinkgoWriter, "Last inserted sequence %d\n", lastTestSequence)

		origLastSequence := lastChangeSequence

		Eventually(func() bool {
			cl := getChanges(fmt.Sprintf(
				"%s/changes?since=%s&scope=foo", baseURL, origLastSequence))
			if len(cl.Changes) != 4 {
				return false
			}
			if compareSequence(cl, 3, lastTestSequence) {
				lastChangeSequence = cl.Changes[3].GetSequence()
				return true
			}
			return false
		}).Should(BeTrue())

		// Un-matched scope
		cl := getChanges(fmt.Sprintf(
			"%s/changes?since=%s&scope=bar", baseURL, origLastSequence))
		Expect(cl.Changes).Should(BeEmpty())

		// Out of range
		oorSeq := common.MakeSequence(lastChangeSequence.LSN+10, lastChangeSequence.Index)
		cl = getChanges(fmt.Sprintf(
			"%s/changes?since=%s&scope=foo", baseURL, oorSeq))
		Expect(cl.Changes).Should(BeEmpty())

		// Short limit
		cl = getChanges(fmt.Sprintf(
			"%s/changes?since=%s&scope=foo&limit=0", baseURL, origLastSequence))
		Expect(cl.Changes).Should(BeEmpty())

		// Less short limit
		cl = getChanges(fmt.Sprintf(
			"%s/changes?since=%s&scope=foo&limit=1", baseURL, origLastSequence))
		Expect(len(cl.Changes)).Should(Equal(1))
		Expect(compareSequence(cl, 0, lastTestSequence-3)).Should(BeTrue())
	})

	It("Last sequence inserted", func() {
		for i := 0; i < 3; i++ {
			lastTestSequence++
			_, err := insertStmt.Exec(lastTestSequence, "foo")
			Expect(err).Should(Succeed())
			lastTestSequence++
			_, err = insertStmt.Exec(lastTestSequence, "bar")
			Expect(err).Should(Succeed())
		}

		origLastSequence := lastChangeSequence
		var highestSequence string

		Eventually(func() int {
			cl := getChanges(fmt.Sprintf(
				"%s/changes?since=%s&scope=bar", baseURL, origLastSequence))
			if len(cl.Changes) == 3 {
				lastChangeSequence = cl.Changes[2].GetSequence()
				highestSequence = cl.LastSequence
			}
			return len(cl.Changes)
		}).Should(Equal(3))

		// Now we have six new records, alternating in scope
		// Get them all and we should always get the same lastSequence
		cl := getChanges(fmt.Sprintf(
			"%s/changes?since=%s&scope=foo&scope=bar&limit=10", baseURL, origLastSequence))
		Expect(len(cl.Changes)).Should(Equal(6))
		Expect(cl.LastSequence).Should(Equal(highestSequence))

		cl = getChanges(fmt.Sprintf(
			"%s/changes?since=%s&scope=foo&limit=10", baseURL, origLastSequence))
		Expect(len(cl.Changes)).Should(Equal(3))
		Expect(cl.LastSequence).Should(Equal(highestSequence))

		cl = getChanges(fmt.Sprintf(
			"%s/changes?since=%s&scope=bar&limit=10", baseURL, origLastSequence))
		Expect(len(cl.Changes)).Should(Equal(3))
		Expect(cl.LastSequence).Should(Equal(highestSequence))

		// But if we run into the limit, then it's important that we return
		// only as far as we got with the query -- otherwise we'll drop stuff
		cl = getChanges(fmt.Sprintf(
			"%s/changes?since=%s&scope=foo&limit=2", baseURL, origLastSequence))
		Expect(len(cl.Changes)).Should(Equal(2))
		Expect(cl.LastSequence).Should(Equal(cl.Changes[1].Sequence))

		cl = getChanges(fmt.Sprintf(
			"%s/changes?since=%s&scope=bar&limit=2", baseURL, origLastSequence))
		Expect(len(cl.Changes)).Should(Equal(2))
		Expect(cl.LastSequence).Should(Equal(cl.Changes[1].Sequence))

		cl = getChanges(fmt.Sprintf(
			"%s/changes?since=%s&scope=foo&scope=bar&limit=5", baseURL, origLastSequence))
		Expect(len(cl.Changes)).Should(Equal(5))
		Expect(cl.LastSequence).Should(Equal(cl.Changes[4].Sequence))
	})

	It("Long polling empty", func() {
		lastCommit := lastChangeSequence
		cl := getChanges(fmt.Sprintf(
			"%s/changes?since=%s&scope=foo", baseURL, lastChangeSequence))
		if len(cl.Changes) > 0 {
			lastCommit = cl.Changes[len(cl.Changes)-1].GetSequence()
		}

		oorSeq := common.MakeSequence(lastCommit.LSN+10, lastCommit.Index)
		cl = getChanges(fmt.Sprintf(
			"%s/changes?since=%s&scope=foo&block=1", baseURL, oorSeq))
		Expect(cl.Changes).Should(BeEmpty())
	})

	It("Long polling", func() {
		resultChan := make(chan *common.ChangeList, 1)

		go func() {
			lc := getChanges(fmt.Sprintf(
				"%s/changes?since=%s&scope=foo", baseURL, lastChangeSequence))
			resultChan <- lc
			lc = getChanges(fmt.Sprintf(
				"%s/changes?since=%s&scope=foo&block=30", baseURL, lastChangeSequence))
			resultChan <- lc
		}()

		cl := <-resultChan
		Expect(cl.Changes).Should(BeEmpty())

		// Make sure that we don't get anything for a short time before we insert
		Consistently(resultChan, time.Second).ShouldNot(Receive())

		lastTestSequence++
		_, err := insertStmt.Exec(lastTestSequence, "foo")
		Expect(err).Should(Succeed())

		cl = <-resultChan
		Expect(len(cl.Changes)).Should(Equal(1))
		Expect(compareSequence(cl, 0, lastTestSequence)).Should(BeTrue())
		lastChangeSequence = cl.Changes[0].GetSequence()
	})

	It("Long polling with snapshot", func() {
		// Get current snapshot so we can find visibility
		row := db.QueryRow("select * from txid_current_snapshot()")
		var snapshot string
		err := row.Scan(&snapshot)
		Expect(err).Should(Succeed())

		resultChan := make(chan *common.ChangeList, 1)

		go func() {
			lc := getChanges(fmt.Sprintf(
				"%s/changes?snapshot=%s&scope=foo", baseURL, snapshot))
			resultChan <- lc
			lc = getChanges(fmt.Sprintf(
				"%s/changes?snapshot=%s&scope=foo&block=30", baseURL, snapshot))
			resultChan <- lc
		}()

		cl := <-resultChan
		Expect(cl.Changes).Should(BeEmpty())

		// Make sure that we don't get anything for a short time before we insert
		Consistently(resultChan, time.Second).ShouldNot(Receive())

		lastTestSequence++
		_, err = insertStmt.Exec(lastTestSequence, "foo")
		Expect(err).Should(Succeed())

		cl = <-resultChan
		Expect(len(cl.Changes)).Should(Equal(1))
		Expect(compareSequence(cl, 0, lastTestSequence)).Should(BeTrue())
		lastChangeSequence = cl.Changes[0].GetSequence()
	})

	It("Long polling no selector", func() {
		resultChan := make(chan *common.ChangeList, 1)

		go func() {
			lc := getChanges(fmt.Sprintf(
				"%s/changes?since=%s", baseURL, lastChangeSequence))
			resultChan <- lc
			lc = getChanges(fmt.Sprintf(
				"%s/changes?since=%s&block=30", baseURL, lastChangeSequence))
			resultChan <- lc
		}()

		cl := <-resultChan
		Expect(cl.Changes).Should(BeEmpty())

		lastTestSequence++
		_, err := insertStmt.Exec(lastTestSequence, "")
		Expect(err).Should(Succeed())

		cl = <-resultChan
		Expect(len(cl.Changes)).Should(Equal(1))
		Expect(compareSequence(cl, 0, lastTestSequence)).Should(BeTrue())
		lastChangeSequence = cl.Changes[0].GetSequence()
	})

	It("Long polling two selectors", func() {
		resultChan := make(chan *common.ChangeList, 1)

		go func() {
			lc := getChanges(fmt.Sprintf(
				"%s/changes?since=%s&scope=foo&scope=bar", baseURL, lastChangeSequence))
			resultChan <- lc
			lc = getChanges(fmt.Sprintf(
				"%s/changes?since=%s&scope=foo&scope=bar&block=30", baseURL, lastChangeSequence))
			resultChan <- lc
		}()

		cl := <-resultChan
		Expect(cl.Changes).Should(BeEmpty())

		// Make sure that we don't get anything for a short time before we insert
		Consistently(resultChan, time.Second).ShouldNot(Receive())

		lastTestSequence++
		_, err := insertStmt.Exec(lastTestSequence, "bar")
		Expect(err).Should(Succeed())

		cl = <-resultChan
		Expect(len(cl.Changes)).Should(Equal(1))
		Expect(compareSequence(cl, 0, lastTestSequence)).Should(BeTrue())
		lastChangeSequence = cl.Changes[0].GetSequence()
	})

	It("Cleanup", func() {
		testServer.startCleanup(5 * time.Second)
		defer func() {
			testServer.cleaner.stop()
			testServer.cleaner = nil
		}()

		// Get oldest sequence and ensure we can still use it in API calls
		lc := getChanges(fmt.Sprintf(
			"%s/changes?scope=clean", baseURL))
		origFirstSequence := lc.FirstSequence
		resp, err := http.Get(fmt.Sprintf(
			"%s/changes?scope=clean&since=%s", baseURL, origFirstSequence))
		Expect(err).Should(Succeed())
		resp.Body.Close()
		Expect(resp.StatusCode).Should(Equal(200))

		// Insert a new record
		lastTestSequence++
		_, err = insertStmt.Exec(lastTestSequence, "clean")
		Expect(err).Should(Succeed())
		var newLast common.Sequence

		// Should be visible well before five seconds is up
		Eventually(func() int {
			lc := getChanges(fmt.Sprintf(
				"%s/changes?scope=clean", baseURL))
			if len(lc.Changes) > 0 {
				Expect(compareSequence(lc, 0, lastTestSequence)).Should(BeTrue())
				newLast = lc.Changes[0].GetSequence()
			}
			return len(lc.Changes)
		}, 2*time.Second).Should(Equal(1))

		defer func() {
			lastChangeSequence = newLast
		}()

		// Still within five seconds, should start to get "old snapshot" error
		Eventually(func() bool {
			resp, err := http.Get(fmt.Sprintf(
				"%s/changes?scope=clean&since=%s", baseURL, origFirstSequence))
			Expect(err).Should(Succeed())
			defer resp.Body.Close()
			if resp.StatusCode == 400 {
				verifyErrorCode(resp.Body, "SNAPSHOT_TOO_OLD")
				return true
			}
			return false
		}, 2*time.Second).Should(BeTrue())

		// All records should be deleted before 10 seconds is up
		Eventually(func() int {
			lcc := getChanges(fmt.Sprintf(
				"%s/changes?scope=clean", baseURL))
			return len(lcc.Changes)
		}, 10*time.Second, time.Second).Should(BeZero())

		// Even after a full cleanup to an empty database, we should have
		// remembered the last sequence that we got so that clients know
		// whether they are up to date.
		lastCl := getChanges(fmt.Sprintf(
			"%s/changes?scope=clean", baseURL))
		Expect(lastCl.FirstSequence).Should(Equal(newLast.String()))
		Expect(lastCl.LastSequence).Should(Equal(newLast.String()))
	})
})

func getChanges(url string) *common.ChangeList {
	fmt.Fprintf(GinkgoWriter, "URL: %s\n", url)
	bod := executeGet(url)
	fmt.Fprintf(GinkgoWriter, "%s\n", string(bod))
	cl, err := common.UnmarshalChangeList(bod)
	Expect(err).Should(Succeed())
	fmt.Fprintf(GinkgoWriter, "Num changes: %d\n", len(cl.Changes))
	return cl
}

func compareSequence(cl *common.ChangeList, index int, lts int64) bool {
	var newSeq int64
	err := cl.Changes[index].NewRow.Get("sequence", &newSeq)
	Expect(err).Should(Succeed())
	fmt.Fprintf(GinkgoWriter, "New seq = %d last = %d orig = %v\n", newSeq, lts, cl.Changes[index].NewRow["sequence"])
	return newSeq == lts
}

func verifyErrorCode(in io.Reader, code string) {
	bod, err := ioutil.ReadAll(in)
	Expect(err).Should(Succeed())

	msg := make(map[string]string)
	err = json.Unmarshal(bod, &msg)
	Expect(err).Should(Succeed())
	Expect(msg["code"]).Should(Equal(code))
}<|MERGE_RESOLUTION|>--- conflicted
+++ resolved
@@ -50,19 +50,10 @@
 		Expect(cl.LastSequence).Should(Equal(emptySequenceStr))
 	})
 
-<<<<<<< HEAD
 	It("First Change", func() {
 		lastTestSequence++
 		fmt.Fprintf(GinkgoWriter, "Inserting sequence %d\n", lastTestSequence)
 		_, err := insertStmt.Exec(lastTestSequence, "foo")
-=======
-	It("Different selector", func() {
-		selectorColumn = "_different_selector"
-		defer func() { selectorColumn = "_change_selector" }()
-		lastTestSequence++
-		fmt.Fprintf(GinkgoWriter, "Insert alternative selector sequence %d\n", lastTestSequence)
-		_, err := insertAlterativeSelectorStmt.Exec(lastTestSequence, "boop")
->>>>>>> fc0771ab
 		Expect(err).Should(Succeed())
 
 		Eventually(func() bool {
@@ -93,11 +84,11 @@
 	})
 
 	It("Different scope", func() {
-		scopeField = "_different_scope"
-		defer func() { scopeField = "_apid_scope" }()
+		selectorColumn = "_different_selector"
+		defer func() { selectorColumn = defaultSelectorColumn }()
 		lastTestSequence++
 		fmt.Fprintf(GinkgoWriter, "Insert alternative scope sequence %d\n", lastTestSequence)
-		_, err := insertAlterativeScopeStmt.Exec(lastTestSequence, "boop")
+		_, err := insertAlterativeSelectorStmt.Exec(lastTestSequence, "boop")
 		Expect(err).Should(Succeed())
 
 		Eventually(func() bool {
