/*
Copyright 2016 The Transicator Authors

Licensed under the Apache License, Version 2.0 (the "License");
you may not use this file except in compliance with the License.
You may obtain a copy of the License at

    http://www.apache.org/licenses/LICENSE-2.0

Unless required by applicable law or agreed to in writing, software
distributed under the License is distributed on an "AS IS" BASIS,
WITHOUT WARRANTIES OR CONDITIONS OF ANY KIND, either express or implied.
See the License for the specific language governing permissions and
limitations under the License.
*/
package main

import (
	"fmt"
	"time"

	"encoding/json"
	"io"
	"io/ioutil"
	"net/http"
	"net/http/httputil"
<<<<<<< HEAD
	"net/url"
=======
>>>>>>> 015b22f0

	"github.com/apigee-labs/transicator/common"
	. "github.com/onsi/ginkgo"
	. "github.com/onsi/gomega"
)

const (
	testTimeout  = 5 * time.Second
	testInterval = 250 * time.Millisecond
)

var emptySequenceStr = common.Sequence{}.String()

var _ = Describe("Changes API Tests", func() {
	var lastTestSequence = time.Now().Unix()
	lastChangeSequence := common.Sequence{}
	veryFirstSequence := common.Sequence{}

	It("Empty database", func() {
		for _, p := range []string{"scope", "selector"} {
			bod := executeGet(fmt.Sprintf(
				"%s/changes?%s=foo", baseURL, p))
			cl, err := common.UnmarshalChangeList(bod)
			Expect(err).Should(Succeed())
			Expect(cl.Changes).Should(BeEmpty())
			Expect(cl.FirstSequence).Should(Equal(emptySequenceStr))
			Expect(cl.LastSequence).Should(Equal(emptySequenceStr))
		}
	})

	It("First Change", func() {
		lastTestSequence++
		fmt.Fprintf(GinkgoWriter, "Inserting sequence %d\n", lastTestSequence)
		_, err := insertStmt.Exec(lastTestSequence, "foo")
		Expect(err).Should(Succeed())

		lastChangeSequenceCopy := lastChangeSequence
		for _, p := range []string{"scope", "selector"} {
			Eventually(func() bool {
				bod := executeGet(fmt.Sprintf(
					"%s/changes?since=%s&%s=foo", baseURL, lastChangeSequenceCopy, p))
				cl, err := common.UnmarshalChangeList(bod)
				Expect(err).Should(Succeed())
				if len(cl.Changes) == 0 {
					return false
				}
				for _, c := range cl.Changes {
					var newSeq int64
					err = c.NewRow.Get("sequence", &newSeq)
					Expect(err).Should(Succeed())
					if newSeq == lastTestSequence {
						Expect(c.Sequence).Should(Equal(c.GetSequence().String()))
						lastChangeSequence = c.GetSequence()
						veryFirstSequence = lastChangeSequence
						Expect(cl.FirstSequence).Should(Equal(lastChangeSequence.String()))
						Expect(cl.LastSequence).Should(Equal(lastChangeSequence.String()))
						return true
					}
				}
				fmt.Fprintf(GinkgoWriter, "Received %d changes last sequence = %s\n",
					len(cl.Changes), cl.Changes[len(cl.Changes)-1].NewRow["sequence"].Value)
				return false
			}, testTimeout, testInterval).Should(BeTrue())
		}
	})

	It("Different scope", func() {
		selectorColumn = "_different_selector"
		defer func() { selectorColumn = defaultSelectorColumn }()
		lastTestSequence++
		fmt.Fprintf(GinkgoWriter, "Insert alternative scope sequence %d\n", lastTestSequence)
		_, err := insertAlterativeSelectorStmt.Exec(lastTestSequence, "boop")
		Expect(err).Should(Succeed())

		lastChangeSequenceCopy := lastChangeSequence
		for _, p := range []string{"scope", "selector"} {
			Eventually(func() bool {
				bod := executeGet(fmt.Sprintf(
					"%s/changes?since=%s&%s=boop", baseURL, lastChangeSequenceCopy, p))
				cl, err := common.UnmarshalChangeList(bod)
				Expect(err).Should(Succeed())
				if len(cl.Changes) == 0 {
					return false
				}
				for _, c := range cl.Changes {
					var tableName string
					err = c.NewRow.Get("table", &tableName)
					Expect(err).Should(Succeed())
					if tableName == "public.changeserver_scope_test" {
						return true
					}
				}
				fmt.Fprintf(GinkgoWriter, "Received %d changes last sequence = %s\n",
					len(cl.Changes), cl.Changes[len(cl.Changes)-1].NewRow["sequence"].Value)
				return false
			})
		}
	})

	It("Next change", func() {
		lastTestSequence++
		fmt.Fprintf(GinkgoWriter, "Inserting sequence %d\n", lastTestSequence)
		_, err := insertStmt.Exec(lastTestSequence, "foo")
		Expect(err).Should(Succeed())

		lastChangeSequenceCopy := lastChangeSequence
		for _, p := range []string{"scope", "selector"} {
			Eventually(func() bool {
				cl := getChanges(fmt.Sprintf(
					"%s/changes?since=%s&%s=foo", baseURL, lastChangeSequenceCopy, p))
				if len(cl.Changes) < 1 {
					return false
				}
				if compareSequence(cl, 0, lastTestSequence) {
					lastChangeSequence = cl.Changes[0].GetSequence()
					Expect(cl.LastSequence).Should(Equal(lastChangeSequence.String()))
					Expect(cl.FirstSequence).Should(Equal(veryFirstSequence.String()))
					return true
				}
				return false
			}).Should(BeTrue())
		}
	})

	It("Snapshot filter", func() {
		lastTestSequence++
		fmt.Fprintf(GinkgoWriter, "Inserting sequence %d\n", lastTestSequence)
		_, err := insertStmt.Exec(lastTestSequence, "foo")
		Expect(err).Should(Succeed())

		tx, err := db.Begin()
		Expect(err).Should(Succeed())
		tst := tx.Stmt(insertStmt)
		defer tst.Close()
		lastTestSequence++
		fmt.Fprintf(GinkgoWriter, "Transactionally inserting sequence %d\n", lastTestSequence)
		_, err = tst.Exec(lastTestSequence, "foo")
		Expect(err).Should(Succeed())
		row := tx.QueryRow("select * from txid_current_snapshot()")
		var snap string
		err = row.Scan(&snap)
		Expect(err).Should(Succeed())
		err = tx.Commit()
		Expect(err).Should(Succeed())

		finalChangeSequence := lastChangeSequence

		lastChangeSequenceCopy := lastChangeSequence
		for _, p := range []string{"scope", "selector"} {
			// Without snapshot ID, should get two changes
			Eventually(func() bool {
				cl := getChanges(fmt.Sprintf(
					"%s/changes?since=%s&%s=foo", baseURL, lastChangeSequenceCopy, p))
				if len(cl.Changes) < 2 {
					return false
				}
				fmt.Fprintf(GinkgoWriter, "Seq 0: %s %d\n",
					cl.Changes[0].NewRow["sequence"].Value, cl.Changes[0].TransactionID)
				fmt.Fprintf(GinkgoWriter, "Seq 1: %s %d\n",
					cl.Changes[1].NewRow["sequence"].Value, cl.Changes[1].TransactionID)
				if compareSequence(cl, 0, lastTestSequence-1) &&
					compareSequence(cl, 1, lastTestSequence) {
					finalChangeSequence = cl.Changes[1].GetSequence()
					return true
				}
				return false
			}).Should(BeTrue())

			// With snapshot ID, should get only the second change
			Eventually(func() bool {
				fmt.Fprintf(GinkgoWriter, "Reading with snapshot %s\n", snap)
				cl := getChanges(fmt.Sprintf(
					"%s/changes?since=%s&%s=foo&snapshot=%s", baseURL, lastChangeSequenceCopy, p, snap))
				if len(cl.Changes) < 1 {
					return false
				}
				fmt.Fprintf(GinkgoWriter, "Seq 0: %s %d\n",
					cl.Changes[0].NewRow["sequence"].Value, cl.Changes[0].TransactionID)
				if compareSequence(cl, 0, lastTestSequence) {
					return true
				}
				return false
			}).Should(BeTrue())
		}
		lastChangeSequence = finalChangeSequence
	})

	It("Group of changes", func() {
		for i := 0; i <= 3; i++ {
			lastTestSequence++
			_, err := insertStmt.Exec(lastTestSequence, "foo")
			Expect(err).Should(Succeed())
		}
		fmt.Fprintf(GinkgoWriter, "Last inserted sequence %d\n", lastTestSequence)

		origLastSequence := lastChangeSequence

		for _, p := range []string{"scope", "selector"} {
			Eventually(func() bool {
				cl := getChanges(fmt.Sprintf(
					"%s/changes?since=%s&%s=foo", baseURL, origLastSequence, p))
				if len(cl.Changes) != 4 {
					return false
				}
				if compareSequence(cl, 3, lastTestSequence) {
					lastChangeSequence = cl.Changes[3].GetSequence()
					return true
				}
				return false
			}).Should(BeTrue())

<<<<<<< HEAD
			// Un-matched scope
			cl := getChanges(fmt.Sprintf(
				"%s/changes?since=%s&%s=bar", baseURL, origLastSequence, p))
			Expect(cl.Changes).Should(BeEmpty())

			// Out of range
			oorSeq := common.MakeSequence(lastChangeSequence.LSN+10, lastChangeSequence.Index)
			cl = getChanges(fmt.Sprintf(
				"%s/changes?since=%s&%s=foo", baseURL, oorSeq, p))
			Expect(cl.Changes).Should(BeEmpty())

			// Short limit
			cl = getChanges(fmt.Sprintf(
				"%s/changes?since=%s&%s=foo&limit=0", baseURL, origLastSequence, p))
			Expect(cl.Changes).Should(BeEmpty())

			// Less short limit
			cl = getChanges(fmt.Sprintf(
				"%s/changes?since=%s&%s=foo&limit=1", baseURL, origLastSequence, p))
			Expect(len(cl.Changes)).Should(Equal(1))
			Expect(compareSequence(cl, 0, lastTestSequence-3)).Should(BeTrue())
		}
=======
		// Less short limit
		cl = getChanges(fmt.Sprintf(
			"%s/changes?since=%s&scope=foo&limit=1", baseURL, origLastSequence))
		Expect(len(cl.Changes)).Should(Equal(1))
		Expect(compareSequence(cl, 0, lastTestSequence-3)).Should(BeTrue())

		// Over limit
		limit := maxLimitChanges + 1
		req, err := http.NewRequest("GET",
			fmt.Sprintf("%s/changes?since=%s&scope=foo&limit=%d", baseURL, origLastSequence, limit), nil)
		Expect(err).Should(Succeed())
		req.Header = http.Header{}
		req.Header.Set("Accept", "application/json")
		dump, err := httputil.DumpRequestOut(req, true)
		fmt.Fprintf(GinkgoWriter, "\ndump client req: %serr: %+v\n", dump, err)

		resp, err := http.DefaultClient.Do(req)
		Expect(err).Should(Succeed())
		defer resp.Body.Close()
		checkApiErrorCode(resp, http.StatusBadRequest, "PARAMETER_INVALID")

>>>>>>> 015b22f0
	})

	It("Last sequence inserted", func() {
		for i := 0; i < 3; i++ {
			lastTestSequence++
			_, err := insertStmt.Exec(lastTestSequence, "foo")
			Expect(err).Should(Succeed())
			lastTestSequence++
			_, err = insertStmt.Exec(lastTestSequence, "bar")
			Expect(err).Should(Succeed())
		}

		origLastSequence := lastChangeSequence
		var highestSequence string

		for _, p := range []string{"scope", "selector"} {
			Eventually(func() int {
				cl := getChanges(fmt.Sprintf(
					"%s/changes?since=%s&%s=bar", baseURL, origLastSequence, p))
				if len(cl.Changes) == 3 {
					lastChangeSequence = cl.Changes[2].GetSequence()
					highestSequence = cl.LastSequence
				}
				return len(cl.Changes)
			}).Should(Equal(3))

			// Now we have six new records, alternating in scope
			// Get them all and we should always get the same lastSequence
			cl := getChanges(fmt.Sprintf(
				"%s/changes?since=%s&%s=foo&%s=bar&limit=10", baseURL, origLastSequence, p, p))
			Expect(len(cl.Changes)).Should(Equal(6))
			Expect(cl.LastSequence).Should(Equal(highestSequence))

			cl = getChanges(fmt.Sprintf(
				"%s/changes?since=%s&%s=foo&limit=10", baseURL, origLastSequence, p))
			Expect(len(cl.Changes)).Should(Equal(3))
			Expect(cl.LastSequence).Should(Equal(highestSequence))

			cl = getChanges(fmt.Sprintf(
				"%s/changes?since=%s&%s=bar&limit=10", baseURL, origLastSequence, p))
			Expect(len(cl.Changes)).Should(Equal(3))
			Expect(cl.LastSequence).Should(Equal(highestSequence))

			// But if we run into the limit, then it's important that we return
			// only as far as we got with the query -- otherwise we'll drop stuff
			cl = getChanges(fmt.Sprintf(
				"%s/changes?since=%s&%s=foo&limit=2", baseURL, origLastSequence, p))
			Expect(len(cl.Changes)).Should(Equal(2))
			Expect(cl.LastSequence).Should(Equal(cl.Changes[1].Sequence))

			cl = getChanges(fmt.Sprintf(
				"%s/changes?since=%s&%s=bar&limit=2", baseURL, origLastSequence, p))
			Expect(len(cl.Changes)).Should(Equal(2))
			Expect(cl.LastSequence).Should(Equal(cl.Changes[1].Sequence))

			cl = getChanges(fmt.Sprintf(
				"%s/changes?since=%s&%s=foo&%s=bar&limit=5", baseURL, origLastSequence, p, p))
			Expect(len(cl.Changes)).Should(Equal(5))
			Expect(cl.LastSequence).Should(Equal(cl.Changes[4].Sequence))

			// Requests that return no data should return the highest change
			// index in the system to indicate that there is nothing to look for.
			cl = getChanges(fmt.Sprintf(
				"%s/changes?since=%s&%s=notfound", baseURL, origLastSequence, p))
			Expect(cl.Changes).Should(BeEmpty())
			Expect(cl.LastSequence).Should(Equal(highestSequence))

			cl = getChanges(fmt.Sprintf(
				"%s/changes?since=%s&%s=notfound&block1=1", baseURL, origLastSequence, p))
			Expect(cl.Changes).Should(BeEmpty())
			Expect(cl.LastSequence).Should(Equal(highestSequence))

			cl = getChanges(fmt.Sprintf(
				"%s/changes?since=%s&%s=foo&%s=bar", baseURL, highestSequence, p, p))
			Expect(cl.Changes).Should(BeEmpty())
			Expect(cl.LastSequence).Should(Equal(highestSequence))

			cl = getChanges(fmt.Sprintf(
				"%s/changes?since=%s&%s=foo&%s=bar&block=1", baseURL, highestSequence, p, p))
			Expect(cl.Changes).Should(BeEmpty())
			Expect(cl.LastSequence).Should(Equal(highestSequence))
		}
	})

	It("Long polling empty", func() {
		for _, p := range []string{"scope", "selector"} {
			lastCommit := lastChangeSequence
			cl := getChanges(fmt.Sprintf(
				"%s/changes?since=%s&%s=foo", baseURL, lastChangeSequence, p))
			if len(cl.Changes) > 0 {
				lastCommit = cl.Changes[len(cl.Changes)-1].GetSequence()
			}

			oorSeq := common.MakeSequence(lastCommit.LSN+10, lastCommit.Index)
			cl = getChanges(fmt.Sprintf(
				"%s/changes?since=%s&%s=foo&block=1", baseURL, oorSeq, p))
			Expect(cl.Changes).Should(BeEmpty())
		}
	})

	It("Long polling", func() {
		for _, p := range []string{"scope", "selector"} {
			resultChan := make(chan *common.ChangeList, 1)

			go func() {
				lc := getChanges(fmt.Sprintf(
					"%s/changes?since=%s&%s=foo", baseURL, lastChangeSequence, p))
				resultChan <- lc
				lc = getChanges(fmt.Sprintf(
					"%s/changes?since=%s&%s=foo&block=30", baseURL, lastChangeSequence, p))
				resultChan <- lc
			}()

			cl := <-resultChan
			Expect(cl.Changes).Should(BeEmpty())

			// Make sure that we don't get anything for a short time before we insert
			Consistently(resultChan, time.Second).ShouldNot(Receive())

			lastTestSequence++
			_, err := insertStmt.Exec(lastTestSequence, "foo")
			Expect(err).Should(Succeed())

			cl = <-resultChan
			Expect(len(cl.Changes)).Should(Equal(1))
			Expect(compareSequence(cl, 0, lastTestSequence)).Should(BeTrue())
			lastChangeSequence = cl.Changes[0].GetSequence()
		}
	})

	It("Long polling with snapshot", func() {
		for _, p := range []string{"scope", "selector"} {
			// Get current snapshot so we can find visibility
			row := db.QueryRow("select * from txid_current_snapshot()")
			var snapshot string
			err := row.Scan(&snapshot)
			Expect(err).Should(Succeed())

			resultChan := make(chan *common.ChangeList, 1)

			go func() {
				lc := getChanges(fmt.Sprintf(
					"%s/changes?snapshot=%s&%s=foo", baseURL, snapshot, p))
				resultChan <- lc
				lc = getChanges(fmt.Sprintf(
					"%s/changes?snapshot=%s&%s=foo&block=30", baseURL, snapshot, p))
				resultChan <- lc
			}()

			cl := <-resultChan
			Expect(cl.Changes).Should(BeEmpty())

			// Make sure that we don't get anything for a short time before we insert
			Consistently(resultChan, time.Second).ShouldNot(Receive())

			lastTestSequence++
			_, err = insertStmt.Exec(lastTestSequence, "foo")
			Expect(err).Should(Succeed())

			cl = <-resultChan
			Expect(len(cl.Changes)).Should(Equal(1))
			Expect(compareSequence(cl, 0, lastTestSequence)).Should(BeTrue())
			lastChangeSequence = cl.Changes[0].GetSequence()
		}
	})

	It("Long polling no selector", func() {
		resultChan := make(chan *common.ChangeList, 1)

		go func() {
			lc := getChanges(fmt.Sprintf(
				"%s/changes?since=%s", baseURL, lastChangeSequence))
			resultChan <- lc
			lc = getChanges(fmt.Sprintf(
				"%s/changes?since=%s&block=30", baseURL, lastChangeSequence))
			resultChan <- lc
		}()

		cl := <-resultChan
		Expect(cl.Changes).Should(BeEmpty())

		lastTestSequence++
		_, err := insertStmt.Exec(lastTestSequence, "")
		Expect(err).Should(Succeed())

		cl = <-resultChan
		Expect(len(cl.Changes)).Should(Equal(1))
		Expect(compareSequence(cl, 0, lastTestSequence)).Should(BeTrue())
		lastChangeSequence = cl.Changes[0].GetSequence()
	})

	It("Long polling two selectors", func() {
		for _, p := range []string{"scope", "selector"} {
			resultChan := make(chan *common.ChangeList, 1)

			go func() {
				lc := getChanges(fmt.Sprintf(
					"%s/changes?since=%s&%s=foo&%s=bar", baseURL, lastChangeSequence, p, p))
				resultChan <- lc
				lc = getChanges(fmt.Sprintf(
					"%s/changes?since=%s&%s=foo&%s=bar&block=30", baseURL, lastChangeSequence, p, p))
				resultChan <- lc
			}()

			cl := <-resultChan
			Expect(cl.Changes).Should(BeEmpty())

			// Make sure that we don't get anything for a short time before we insert
			Consistently(resultChan, time.Second).ShouldNot(Receive())

			lastTestSequence++
			_, err := insertStmt.Exec(lastTestSequence, "bar")
			Expect(err).Should(Succeed())

			cl = <-resultChan
			Expect(len(cl.Changes)).Should(Equal(1))
			Expect(compareSequence(cl, 0, lastTestSequence)).Should(BeTrue())
			lastChangeSequence = cl.Changes[0].GetSequence()
		}
	})

	It("Cleanup", func() {
		for _, p := range []string{"scope", "selector"} {
			func() {
				testServer.startCleanup(5 * time.Second)
				defer func() {
					testServer.cleaner.stop()
					testServer.cleaner = nil
				}()

				// Get oldest sequence and ensure we can still use it in API calls
				lc := getChanges(fmt.Sprintf(
					"%s/changes?%s=clean", baseURL, p))
				origFirstSequence := lc.FirstSequence
				resp, err := http.Get(fmt.Sprintf(
					"%s/changes?%s=clean&since=%s", baseURL, p, origFirstSequence))
				Expect(err).Should(Succeed())
				resp.Body.Close()
				Expect(resp.StatusCode).Should(Equal(200))

				// Insert a new record
				lastTestSequence++
				_, err = insertStmt.Exec(lastTestSequence, "clean")
				Expect(err).Should(Succeed())
				var newLast common.Sequence

				// Should be visible well before five seconds is up
				Eventually(func() int {
					lc := getChanges(fmt.Sprintf(
						"%s/changes?%s=clean", baseURL, p))
					if len(lc.Changes) > 0 {
						Expect(compareSequence(lc, 0, lastTestSequence)).Should(BeTrue())
						newLast = lc.Changes[0].GetSequence()
					}
					return len(lc.Changes)
				}, 2*time.Second).Should(Equal(1))

				defer func() {
					lastChangeSequence = newLast
				}()

				// Should start to get "old snapshot" error once
				// cleanup is triggered
				Eventually(func() bool {
					resp, err := http.Get(fmt.Sprintf(
						"%s/changes?%s=clean&since=%s", baseURL, p, origFirstSequence))
					Expect(err).Should(Succeed())
					defer resp.Body.Close()
					if resp.StatusCode == 400 {
						verifyErrorCode(resp.Body, "SNAPSHOT_TOO_OLD")
						return true
					}
					return false
				}, 5*time.Second).Should(BeTrue())

				// All records should be deleted before 10 seconds is up
				Eventually(func() int {
					lcc := getChanges(fmt.Sprintf(
						"%s/changes?%s=clean", baseURL, p))
					return len(lcc.Changes)
				}, 10*time.Second, time.Second).Should(BeZero())

				// Even after a full cleanup to an empty database, we should have
				// remembered the last sequence that we got so that clients know
				// whether they are up to date.
				lastCl := getChanges(fmt.Sprintf(
					"%s/changes?%s=clean", baseURL, p))
				Expect(lastCl.FirstSequence).Should(Equal(newLast.String()))
				Expect(lastCl.LastSequence).Should(Equal(newLast.String()))
			}()
		}
	})

	It("should detect invalid chars in scope query param", func() {
		for _, p := range []string{"scope", "selector"} {
			func() {
				invalidScope := url.QueryEscape("snaptests;select now()")
				u := fmt.Sprintf("%s/changes?%s=%s", baseURL, p, invalidScope)
				req := createStandardRequest("GET", u, "application/json", nil)
				resp, err := http.DefaultClient.Do(req)
				Expect(err).Should(Succeed())
				defer resp.Body.Close()
				checkApiErrorCode(resp, http.StatusBadRequest, "PARAMETER_INVALID")
			}()
		}
	})

	It("should detect invalid chars in multiple scope query params", func() {
		for _, p := range []string{"scope", "selector"} {
			func() {
				invalidScope := url.QueryEscape("snaptests;select now()")
				u := fmt.Sprintf("%s/changes?%s=abc123&%s=%s", baseURL, p, p, invalidScope)
				req := createStandardRequest("GET", u, "application/json", nil)
				resp, err := http.DefaultClient.Do(req)
				Expect(err).Should(Succeed())
				defer resp.Body.Close()
				checkApiErrorCode(resp, http.StatusBadRequest, "PARAMETER_INVALID")
			}()
		}
	})
})

func createStandardRequest(method string, urlStr string, acceptHdr string, body io.Reader) *http.Request {
	req, err := http.NewRequest(method, urlStr, body)
	Expect(err).Should(Succeed())
	req.Header = http.Header{}
	req.Header.Set("Accept", acceptHdr)
	dump, err := httputil.DumpRequestOut(req, true)
	fmt.Fprintf(GinkgoWriter, "\ndump client req: %q\nerr: %+v\n", dump, err)
	return req
}

func checkApiErrorCode(resp *http.Response, sc int, ec string) {
	dump, err := httputil.DumpResponse(resp, true)
	fmt.Fprintf(GinkgoWriter, "\nAPIError response: %q\nerr: %+v\n", dump, err)

	Expect(resp.StatusCode).Should(Equal(sc))
	Expect(resp.Header.Get("Content-Type")).Should(Equal("application/json"))

	bod, err := ioutil.ReadAll(resp.Body)
	Expect(err).Should(Succeed())

	var errMsg common.APIError
	err = json.Unmarshal(bod, &errMsg)
	Expect(err).Should(Succeed())
	Expect(errMsg.Code).Should(Equal(ec))
}

func getChanges(url string) *common.ChangeList {
	fmt.Fprintf(GinkgoWriter, "URL: %s\n", url)
	bod := executeGet(url)
	fmt.Fprintf(GinkgoWriter, "%s\n", string(bod))
	cl, err := common.UnmarshalChangeList(bod)
	Expect(err).Should(Succeed())
	fmt.Fprintf(GinkgoWriter, "Num changes: %d\n", len(cl.Changes))
	return cl
}

func checkApiErrorCode(resp *http.Response, sc int, ec string) {
	dump, err := httputil.DumpResponse(resp, true)
	fmt.Fprintf(GinkgoWriter, "\nAPIError response: %s\nerr: %+v\n", dump, err)

	Expect(resp.StatusCode).Should(Equal(sc))
	Expect(resp.Header.Get("Content-Type")).Should(Equal("application/json"))

	bod, err := ioutil.ReadAll(resp.Body)
	Expect(err).Should(Succeed())

	var errMsg common.APIError
	err = json.Unmarshal(bod, &errMsg)
	Expect(err).Should(Succeed())
	Expect(errMsg.Code).Should(Equal(ec))
}

func compareSequence(cl *common.ChangeList, index int, lts int64) bool {
	var newSeq int64
	err := cl.Changes[index].NewRow.Get("sequence", &newSeq)
	Expect(err).Should(Succeed())
	fmt.Fprintf(GinkgoWriter, "New seq = %d last = %d orig = %v\n", newSeq, lts, cl.Changes[index].NewRow["sequence"])
	return newSeq == lts
}

func verifyErrorCode(in io.Reader, code string) {
	bod, err := ioutil.ReadAll(in)
	Expect(err).Should(Succeed())

	msg := make(map[string]string)
	err = json.Unmarshal(bod, &msg)
	Expect(err).Should(Succeed())
	Expect(msg["code"]).Should(Equal(code))
}<|MERGE_RESOLUTION|>--- conflicted
+++ resolved
@@ -24,10 +24,7 @@
 	"io/ioutil"
 	"net/http"
 	"net/http/httputil"
-<<<<<<< HEAD
 	"net/url"
-=======
->>>>>>> 015b22f0
 
 	"github.com/apigee-labs/transicator/common"
 	. "github.com/onsi/ginkgo"
@@ -239,7 +236,6 @@
 				return false
 			}).Should(BeTrue())
 
-<<<<<<< HEAD
 			// Un-matched scope
 			cl := getChanges(fmt.Sprintf(
 				"%s/changes?since=%s&%s=bar", baseURL, origLastSequence, p))
@@ -261,30 +257,17 @@
 				"%s/changes?since=%s&%s=foo&limit=1", baseURL, origLastSequence, p))
 			Expect(len(cl.Changes)).Should(Equal(1))
 			Expect(compareSequence(cl, 0, lastTestSequence-3)).Should(BeTrue())
-		}
-=======
-		// Less short limit
-		cl = getChanges(fmt.Sprintf(
-			"%s/changes?since=%s&scope=foo&limit=1", baseURL, origLastSequence))
-		Expect(len(cl.Changes)).Should(Equal(1))
-		Expect(compareSequence(cl, 0, lastTestSequence-3)).Should(BeTrue())
-
-		// Over limit
-		limit := maxLimitChanges + 1
-		req, err := http.NewRequest("GET",
-			fmt.Sprintf("%s/changes?since=%s&scope=foo&limit=%d", baseURL, origLastSequence, limit), nil)
-		Expect(err).Should(Succeed())
-		req.Header = http.Header{}
-		req.Header.Set("Accept", "application/json")
-		dump, err := httputil.DumpRequestOut(req, true)
-		fmt.Fprintf(GinkgoWriter, "\ndump client req: %serr: %+v\n", dump, err)
-
-		resp, err := http.DefaultClient.Do(req)
-		Expect(err).Should(Succeed())
-		defer resp.Body.Close()
-		checkApiErrorCode(resp, http.StatusBadRequest, "PARAMETER_INVALID")
-
->>>>>>> 015b22f0
+
+      // Over limit
+      limit := maxLimitChanges + 1
+      u := fmt.Sprintf("%s/changes?since=%s&%s=foo&limit=%d", baseURL, origLastSequence, p, limit)
+      req := createStandardRequest("GET", u, "application/json", nil)
+      resp, err := http.DefaultClient.Do(req)
+      Expect(err).Should(Succeed())
+      defer resp.Body.Close()
+      checkApiErrorCode(resp, http.StatusBadRequest, "PARAMETER_INVALID")
+		}
+
 	})
 
 	It("Last sequence inserted", func() {
