/*
Copyright 2016 The Transicator Authors

Licensed under the Apache License, Version 2.0 (the "License");
you may not use this file except in compliance with the License.
You may obtain a copy of the License at

    http://www.apache.org/licenses/LICENSE-2.0

Unless required by applicable law or agreed to in writing, software
distributed under the License is distributed on an "AS IS" BASIS,
WITHOUT WARRANTIES OR CONDITIONS OF ANY KIND, either express or implied.
See the License for the specific language governing permissions and
limitations under the License.
*/
package main

import (
	"sync/atomic"
	"time"

	log "github.com/Sirupsen/logrus"
	"github.com/apigee-labs/transicator/common"
	"github.com/apigee-labs/transicator/storage"
)

const (
	acknowledgeDelay = 500 * time.Millisecond
	maxBatchSize = 100
)

func (s *server) runReplication(firstChange common.Sequence) {
	var lastAck uint64
	var lastChange common.Sequence
	var changeBatch []*common.Change

	// We will wake up periodically to send acknowledgements -- don't want to overload
	// this timer also lets us consolidate lots of changes into a batch.
	ackTimer := time.NewTicker(acknowledgeDelay)

	for {
		select {
		case change := <-s.repl.Changes():
			changeBatch = append(changeBatch, change)
			if len(changeBatch) >= maxBatchSize {
				newChange := s.handleChanges(changeBatch, firstChange)
				if newChange.Compare(lastChange) > 0 {
					lastChange = newChange
				}
				changeBatch = nil
			}

		case <-ackTimer.C:
			if len(changeBatch) > 0 {
				newChange := s.handleChanges(changeBatch, firstChange)
				if newChange.Compare(lastChange) > 0 {
					lastChange = newChange
				}
				changeBatch = nil
			}
			if lastChange.LSN > lastAck {
				lastAck = lastChange.LSN
				s.repl.Acknowledge(lastAck)
			}

		case stopped := <-s.stopChan:
			if atomic.LoadInt32(&s.dropSlot) == 0 {
				s.repl.Stop()
			} else {
				s.repl.StopAndDrop()
			}
			ackTimer.Stop()
			stopped <- true
			return
		}
	}
}

func (s *server) handleChanges(cb []*common.Change, firstChange common.Sequence) common.Sequence {

	var entryBatch []storage.Entry
	var lastSeq common.Sequence

<<<<<<< HEAD
	for _, c := range cb {
		cs := c.GetSequence()
		if cs.Compare(firstChange) > 0 {
			if c.Timestamp == 0 {
				c.Timestamp = time.Now().Unix()
			}
			e := storage.Entry{
				Scope: getScope(c),
				LSN: c.CommitSequence,
				Index: c.CommitIndex,
				Data: encodeChangeProto(c),
			}
			entryBatch = append(entryBatch, e)
			lastSeq = cs
		}
	}

	s.db.PutBatch(entryBatch)
	log.Debugf("Inserted a batch of %d changes", len(entryBatch))
=======
	if changeSeq.Compare(firstChange) > 0 {
		selector := getSelector(c)
		log.Debugf("Received change %d for selector %s", c.ChangeSequence, selector)
		if c.Timestamp == 0 {
			c.Timestamp = time.Now().Unix()
		}
		dataBuf := encodeChangeProto(c)
		s.db.Put(
			selector, c.CommitSequence, c.CommitIndex, dataBuf)
		s.tracker.update(changeSeq, selector)
>>>>>>> fc0771ab

	for _, e := range entryBatch {
		s.tracker.update(common.MakeSequence(e.LSN, e.Index), e.Scope)
	}

 return lastSeq
}

func getSelector(c *common.Change) string {
	var selector string
	if c.NewRow != nil {
		c.NewRow.Get(selectorColumn, &selector)
	}
	if c.OldRow != nil {
		c.OldRow.Get(selectorColumn, &selector)
	}
	return selector
}<|MERGE_RESOLUTION|>--- conflicted
+++ resolved
@@ -26,7 +26,7 @@
 
 const (
 	acknowledgeDelay = 500 * time.Millisecond
-	maxBatchSize = 100
+	maxBatchSize     = 100
 )
 
 func (s *server) runReplication(firstChange common.Sequence) {
@@ -81,7 +81,6 @@
 	var entryBatch []storage.Entry
 	var lastSeq common.Sequence
 
-<<<<<<< HEAD
 	for _, c := range cb {
 		cs := c.GetSequence()
 		if cs.Compare(firstChange) > 0 {
@@ -89,10 +88,10 @@
 				c.Timestamp = time.Now().Unix()
 			}
 			e := storage.Entry{
-				Scope: getScope(c),
-				LSN: c.CommitSequence,
+				Scope: getSelector(c),
+				LSN:   c.CommitSequence,
 				Index: c.CommitIndex,
-				Data: encodeChangeProto(c),
+				Data:  encodeChangeProto(c),
 			}
 			entryBatch = append(entryBatch, e)
 			lastSeq = cs
@@ -101,24 +100,12 @@
 
 	s.db.PutBatch(entryBatch)
 	log.Debugf("Inserted a batch of %d changes", len(entryBatch))
-=======
-	if changeSeq.Compare(firstChange) > 0 {
-		selector := getSelector(c)
-		log.Debugf("Received change %d for selector %s", c.ChangeSequence, selector)
-		if c.Timestamp == 0 {
-			c.Timestamp = time.Now().Unix()
-		}
-		dataBuf := encodeChangeProto(c)
-		s.db.Put(
-			selector, c.CommitSequence, c.CommitIndex, dataBuf)
-		s.tracker.update(changeSeq, selector)
->>>>>>> fc0771ab
 
 	for _, e := range entryBatch {
 		s.tracker.update(common.MakeSequence(e.LSN, e.Index), e.Scope)
 	}
 
- return lastSeq
+	return lastSeq
 }
 
 func getSelector(c *common.Change) string {
