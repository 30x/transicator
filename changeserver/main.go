--- conflicted
+++ resolved
@@ -13,15 +13,12 @@
 	"github.com/spf13/viper"
 )
 
-<<<<<<< HEAD
-=======
 const (
 	packageName      string = "transicator"
 	appName          string = "changeserver"
 	defaultCacheSize        = 65536
 )
 
->>>>>>> 936173fe
 func main() {
 	exitCode := runMain()
 	os.Exit(exitCode)
