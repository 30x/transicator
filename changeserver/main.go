package main

import (
	"flag"
	"fmt"
	"net/http"
	"os"
	"sync/atomic"
	"time"

	"github.com/30x/goscaffold"
	"github.com/Sirupsen/logrus"
	"github.com/spf13/viper"
)

const (
	packageName      string = "transicator"
	appName          string = "changeserver"
	defaultCacheSize        = 65536
)

func main() {
	exitCode := runMain()
	os.Exit(exitCode)
}

func printUsage() {
	fmt.Fprintln(os.Stderr, "Usage:")
	flag.PrintDefaults()
	fmt.Fprintln(os.Stderr)
	fmt.Fprintln(os.Stderr, "Example:")
	fmt.Fprintf(os.Stderr,
		"%s -p 9000 -d ./data -u postgres://admin:secret@localhost/postgres -s replication1 -m 24h", appName)
	fmt.Fprintln(os.Stderr)
	fmt.Fprintln(os.Stderr, "  The value of the \"-m\" parameter for maximum age is a Golang")
	fmt.Fprintln(os.Stderr, "\"duration\": use \"m\", \"s\", and \"h\" for minutes, seconds, and hours")
}

func runMain() int {

	// Define legacy GO Flags
	flag.Int("p", -1, "Listen port")
	flag.Int("sp", -1, "HTTPS Listen port")
	flag.Int("mp", -1, "Management port (for health checks)")
	flag.String("d", "", "Location of database files")
	flag.String("u", "", "URL to connect to Postgres")
	flag.String("s", "", "Slot name for Postgres logical replication")
	flag.String("m", "", "Purge records older than this age.")
	flag.String("cert", "", "TLS certificate PEM file")
	flag.String("key", "", "TLS key PEM file (must be unencrypted)")
	flag.String("P", "", "Optional prefix URL for all API calls")
	flag.Bool("C", false, fmt.Sprintf("Use a config file named '%s' located in either /etc/%s/, ~/.%s or ./)", appName, packageName, packageName))
	flag.Bool("D", false, "Turn on debugging")
	flag.Bool("h", false, "Print help message")
<<<<<<< HEAD
	flag.String("S", "", "Set the scopeField database column")
=======
>>>>>>> a89b4f60
	flag.Parse()

	err := GetConfig(flag.CommandLine)
	if err != nil {
		fmt.Fprintln(os.Stderr, err.Error())
		return 1
	}

<<<<<<< HEAD
	viper.RegisterAlias("p","port")

=======
>>>>>>> a89b4f60
	// Fetch config values from Viper
	port := viper.GetInt("port")
	securePort := viper.GetInt("securePort")
	mgmtPort := viper.GetInt("mgmtPort")

	dbDir := viper.GetString("dbDir")
	pgURL := viper.GetString("pgURL")
	pgSlot := viper.GetString("pgSlot")
	maxAgeParam := viper.GetString("maxAgeParam")
	cert := viper.GetString("cert")
	key := viper.GetString("key")
	prefix := viper.GetString("prefix")
<<<<<<< HEAD
	scopeFieldParam := viper.GetString("scopeField")
=======
>>>>>>> a89b4f60

	debug := viper.GetBool("debug")
	help := viper.GetBool("help")

	if help || !flag.Parsed() {
		printUsage()
		return 2
	}
	if dbDir == "" || pgURL == "" || pgSlot == "" {
		fmt.Fprintln(os.Stderr, "-d, -u, and -s parameters are all required")
		printUsage()
		return 3
	}
	if port < 0 && securePort < 0 {
		fmt.Fprintln(os.Stderr, "Either -p or -sp must be specified")
		printUsage()
		return 3
	}

	var maxAge time.Duration
	if maxAgeParam != "" {
		maxAge, err = time.ParseDuration(maxAgeParam)
		if err != nil {
			fmt.Fprintf(os.Stderr, "Invalid value for max age: \"%s\": %s\n",
				maxAgeParam, err)
			printUsage()
			return 4
		}
	}

	// Set the global scopeField from server.go to the user supplied value
	scopeField = scopeFieldParam

	if debug {
		logrus.SetLevel(logrus.DebugLevel)
	}

	mux := http.NewServeMux()

	server, err := createChangeServer(mux, dbDir, pgURL, pgSlot, prefix)
	if err != nil {
		fmt.Fprintf(os.Stderr, "Error starting server: %s\n", err)
		return 4
	}
	server.start()
	defer server.stop()

	if maxAge > 0 {
		server.startCleanup(maxAge)
	}

	scaf := goscaffold.CreateHTTPScaffold()
	scaf.SetInsecurePort(port)
	scaf.SetSecurePort(securePort)
	if mgmtPort >= 0 {
		scaf.SetManagementPort(mgmtPort)
	}
	scaf.SetCertFile(cert)
	scaf.SetKeyFile(key)
	scaf.CatchSignals()
	scaf.SetHealthPath("/health")
	scaf.SetReadyPath("/ready")
	scaf.SetHealthChecker(server.checkHealth)
	scaf.SetMarkdown("GET", "/markdown", func() {
		// This flag tells the stop code to drop the slot.
		atomic.StoreInt32(&server.dropSlot, 1)
	})

	err = scaf.Listen(mux)
	logrus.Infof("Shutting down: %s\n", err)

	return 0
}<|MERGE_RESOLUTION|>--- conflicted
+++ resolved
@@ -52,10 +52,7 @@
 	flag.Bool("C", false, fmt.Sprintf("Use a config file named '%s' located in either /etc/%s/, ~/.%s or ./)", appName, packageName, packageName))
 	flag.Bool("D", false, "Turn on debugging")
 	flag.Bool("h", false, "Print help message")
-<<<<<<< HEAD
 	flag.String("S", "", "Set the scopeField database column")
-=======
->>>>>>> a89b4f60
 	flag.Parse()
 
 	err := GetConfig(flag.CommandLine)
@@ -64,11 +61,6 @@
 		return 1
 	}
 
-<<<<<<< HEAD
-	viper.RegisterAlias("p","port")
-
-=======
->>>>>>> a89b4f60
 	// Fetch config values from Viper
 	port := viper.GetInt("port")
 	securePort := viper.GetInt("securePort")
@@ -81,10 +73,7 @@
 	cert := viper.GetString("cert")
 	key := viper.GetString("key")
 	prefix := viper.GetString("prefix")
-<<<<<<< HEAD
 	scopeFieldParam := viper.GetString("scopeField")
-=======
->>>>>>> a89b4f60
 
 	debug := viper.GetBool("debug")
 	help := viper.GetBool("help")
